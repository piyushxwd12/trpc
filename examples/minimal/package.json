--- conflicted
+++ resolved
@@ -18,10 +18,7 @@
   },
   "devDependencies": {
     "@types/node": "^20.10.0",
-<<<<<<< HEAD
     "eslint": "^8.56.0",
-=======
->>>>>>> ce423b8a
     "npm-run-all": "^4.1.5",
     "start-server-and-test": "^1.12.0",
     "tsx": "^4.0.0",
