{
  "name": "@examples/minimal-server",
<<<<<<< HEAD
  "version": "10.38.2",
  "private": true,
  "dependencies": {
    "@trpc/server": "^10.38.2",
=======
  "version": "10.38.3",
  "private": true,
  "dependencies": {
    "@trpc/server": "^10.38.3",
>>>>>>> 72b94b0f
    "zod": "^3.0.0"
  },
  "devDependencies": {
    "@types/node": "^18.16.16"
  }
}<|MERGE_RESOLUTION|>--- conflicted
+++ resolved
@@ -1,16 +1,9 @@
 {
   "name": "@examples/minimal-server",
-<<<<<<< HEAD
-  "version": "10.38.2",
-  "private": true,
-  "dependencies": {
-    "@trpc/server": "^10.38.2",
-=======
   "version": "10.38.3",
   "private": true,
   "dependencies": {
     "@trpc/server": "^10.38.3",
->>>>>>> 72b94b0f
     "zod": "^3.0.0"
   },
   "devDependencies": {
