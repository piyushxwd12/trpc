{
  "name": "@examples/trpc-next-prisma-todomvc",
  "version": "10.43.6",
  "private": true,
  "engines": {
    "node": ">=18.15.0"
  },
  "scripts": {
    "generate": "prisma generate",
    "prisma-studio": "prisma studio",
    "dx:next": "run-s migrate-dev && next dev",
    "dx:prisma-studio": "pnpm prisma-studio",
    "dx": "run-p dx:* --print-label",
    "dev": "pnpm dx:next",
    "prebuild": "run-s generate migrate",
    "build": "next build",
    "lint": "eslint --cache --ext \".js,.ts,.tsx\" --report-unused-disable-directives src",
    "start": "next start",
    "studio": "prisma studio",
    "migrate-dev": "prisma migrate dev",
    "migrate": "prisma migrate deploy",
    "test": "playwright test",
    "test-dev": "start-server-and-test dev http://127.0.0.1:3000 test",
    "test-start": "start-server-and-test start http://127.0.0.1:3000 test",
    "postinstall": "prisma generate"
  },
  "dependencies": {
    "@prisma/client": "^4.14.1",
<<<<<<< HEAD
    "@tanstack/react-query": "^4.18.0",
    "@trpc/client": "^10.43.6",
    "@trpc/next": "^10.43.6",
    "@trpc/react-query": "^10.43.6",
    "@trpc/server": "^10.43.6",
=======
    "@tanstack/react-query": "^5.0.0",
    "@trpc/client": "^10.43.4",
    "@trpc/next": "^10.43.4",
    "@trpc/react-query": "^10.43.4",
    "@trpc/server": "^10.43.4",
>>>>>>> 2eda47b4
    "clsx": "^2.0.0",
    "i18next": "^22.4.13",
    "next": "^14.0.1",
    "next-i18next": "^13.2.2",
    "react": "^18.2.0",
    "react-dom": "^18.2.0",
    "react-i18next": "^12.2.0",
    "superjson": "^1.12.4",
    "todomvc-app-css": "^2.3.0",
    "todomvc-common": "^1.0.5",
    "zod": "^3.0.0"
  },
  "devDependencies": {
    "@playwright/test": "^1.26.1",
    "@tanstack/react-query-devtools": "^5.0.0",
    "@types/node": "^18.16.16",
    "@types/react": "^18.2.33",
    "eslint": "^8.40.0",
    "npm-run-all": "^4.1.5",
    "prisma": "^4.14.1",
    "start-server-and-test": "^1.12.0",
    "typescript": "^5.1.3"
  },
  "publishConfig": {
    "access": "restricted"
  }
}<|MERGE_RESOLUTION|>--- conflicted
+++ resolved
@@ -26,19 +26,11 @@
   },
   "dependencies": {
     "@prisma/client": "^4.14.1",
-<<<<<<< HEAD
-    "@tanstack/react-query": "^4.18.0",
+    "@tanstack/react-query": "^5.0.0",
     "@trpc/client": "^10.43.6",
     "@trpc/next": "^10.43.6",
     "@trpc/react-query": "^10.43.6",
     "@trpc/server": "^10.43.6",
-=======
-    "@tanstack/react-query": "^5.0.0",
-    "@trpc/client": "^10.43.4",
-    "@trpc/next": "^10.43.4",
-    "@trpc/react-query": "^10.43.4",
-    "@trpc/server": "^10.43.4",
->>>>>>> 2eda47b4
     "clsx": "^2.0.0",
     "i18next": "^22.4.13",
     "next": "^14.0.1",
