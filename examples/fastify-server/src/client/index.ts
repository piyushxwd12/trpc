--- conflicted
+++ resolved
@@ -49,26 +49,9 @@
 
   let randomNumberCount = 0;
 
-<<<<<<< HEAD
-  const unsub = anon.subscription('sub:randomNumber', null, {
-    next(data) {
-      console.log('>>> anon:sub:randomNumber:received:', data);
-      randomNumberCount++;
-
-      if (randomNumberCount > 3) {
-        unsub();
-      }
-    },
-    error(error) {
-      console.error('>>> anon:sub:randomNumber:error:', error);
-    },
-    onDone() {
-      console.log('>>> anon:sub:randomNumber:', 'unsub() called');
-    },
-=======
   await new Promise<void>((resolve) => {
     const unsub = anon.client.subscription('sub:randomNumber', null, {
-      onNext(data) {
+      next(data) {
         console.log('>>> anon:sub:randomNumber:received:', data);
         randomNumberCount++;
 
@@ -77,14 +60,13 @@
           resolve();
         }
       },
-      onError(error) {
+      error(error) {
         console.error('>>> anon:sub:randomNumber:error:', error);
       },
-      onDone() {
+      done() {
         console.log('>>> anon:sub:randomNumber:', 'unsub() called');
       },
     });
->>>>>>> 0afd3122
   });
 
   // we're done - make sure app closes with a clean exit
