import { Button } from '~/components/button';
import { JsonPreTag } from '~/components/json-pretag';
import { api } from '~/trpc/server-http';
import { Suspense } from 'react';
import { ServerHttpGreeting } from './ServerHttpGreeting';
import { ServerInvokedGreeting } from './ServerInvokedGreeting';

async function AuthThing() {
  const me = await api.me.query();

  return (
    <div>
      <h3 className="text-lg font-semibold">Session</h3>
      <p>
        This session comes from a tRPC query. No context provider is necessary
        to authenticate your users on the server.
      </p>
      <JsonPreTag object={me} />
    </div>
  );
}

export default async function Home() {
  return (
    <div className="space-y-4">
      <div className="prose">
        <h2>React Server Components</h2>
        <p>
          Below you can see 2 examples of different ways to fetch data in server
          components with tRPC. Both are using the new Next.js Cache to cache
          the response on the server. Try refreshing the page (CMD+R) and you
          should get a cached response. Force a refresh (CMD+SHIFT+R) and you
          should get a fresh response from the server.
        </p>
        <p>
          We&apos;re using <code>{`<Suspense>`}</code>, meaning responses are
          streamed in after the initial HTML, and using the built-in `fallback`
          prop to render the loading state while the queries are fetching.
        </p>
      </div>

      <AuthThing />

<<<<<<< HEAD
      <div className="space-y-2">
        <h3 className="text-lg font-semibold">
          HTTP request from server component
        </h3>
        <p>
          You can use our new <code>{`experiemental_nextHttpLink`}</code> to
          call your procedures over HTTP, just like you normally would in the
          old model. We&apos;ll automatically handle the cache tags for you.
          Fetching over HTTP can be useful if you have multiple clients and
          still need the API exposed, or you may want to render your components
          on an edge runtime, but your server functions requires Node
          primitives.
        </p>
        <Suspense
          fallback={
            <JsonPreTag object={{ loading: true, requester: 'http client' }} />
          }
        >
=======
      <div style={{ height: 160 }}>
        <Suspense fallback={<>Loading Server...</>}>
>>>>>>> d86cdca4
          <ServerHttpGreeting />
        </Suspense>
      </div>

<<<<<<< HEAD
      <div className="space-y-2">
        <h3 className="text-lg font-semibold">
          Direct procedure invocation from server component
        </h3>
        <p>
          Alternatively, you can call your procedures directly from the server
          using the new <code>{`experiemental_nextCacheLink`}</code>. This
          let&apos;s you still write tRPC procedures and take advantage of the
          powerful middleware and procedure builders that tRPC provides, but
          skip the HTTP layer for even faster query times.
        </p>
        <Suspense
          fallback={
            <JsonPreTag
              object={{
                loading: true,
                requester: 'direct procedure invocation',
              }}
            />
          }
        >
=======
      <div style={separator} />

      <div style={{ height: 160 }}>
        <Suspense fallback={<>Loading Server...</>}>
>>>>>>> d86cdca4
          <ServerInvokedGreeting />
        </Suspense>
      </div>

      <div className="space-y-2">
        <h3 className="text-lg font-semibold">Nested queries</h3>
        <p>
          You can also nest queries, and they will be fetched in parallel. This
          is useful if you have a page that needs to fetch multiple resources.
          The revalidation is fuzzy matched so you can revalidate an entire
          router by calling `api.foo` or just a single query by calling
          `api.foo.revalidate()` - which will revalidate bot the `bar` and `baz`
          query on the foo-router.
        </p>
        <Suspense fallback={<JsonPreTag object={{ loading: true }} />}>
          <FooRouter />
        </Suspense>
      </div>

      <form
        action={async () => {
          'use server';
          await api.revalidate();
        }}
      >
        <Button type="submit">Revalidate all</Button>
      </form>
    </div>
  );
}

async function FooRouter() {
  const baz = await api.foo.baz.query();
  const bar = await api.foo.bar.query();

  return <JsonPreTag object={{ 'foo.bar': bar, 'foo.baz': baz }} />;
}<|MERGE_RESOLUTION|>--- conflicted
+++ resolved
@@ -41,7 +41,6 @@
 
       <AuthThing />
 
-<<<<<<< HEAD
       <div className="space-y-2">
         <h3 className="text-lg font-semibold">
           HTTP request from server component
@@ -60,15 +59,10 @@
             <JsonPreTag object={{ loading: true, requester: 'http client' }} />
           }
         >
-=======
-      <div style={{ height: 160 }}>
-        <Suspense fallback={<>Loading Server...</>}>
->>>>>>> d86cdca4
           <ServerHttpGreeting />
         </Suspense>
       </div>
 
-<<<<<<< HEAD
       <div className="space-y-2">
         <h3 className="text-lg font-semibold">
           Direct procedure invocation from server component
@@ -90,12 +84,6 @@
             />
           }
         >
-=======
-      <div style={separator} />
-
-      <div style={{ height: 160 }}>
-        <Suspense fallback={<>Loading Server...</>}>
->>>>>>> d86cdca4
           <ServerInvokedGreeting />
         </Suspense>
       </div>
@@ -109,6 +97,11 @@
           router by calling `api.foo` or just a single query by calling
           `api.foo.revalidate()` - which will revalidate bot the `bar` and `baz`
           query on the foo-router.
+        </p>
+        <p className="text-sm italic">
+          This page is using 2 different clients, one for HTTP and one for
+          immediate cache invocations. The invalidation invalidates the HTTP
+          client. Invalidation of multiple clients is not supported yet.
         </p>
         <Suspense fallback={<JsonPreTag object={{ loading: true }} />}>
           <FooRouter />
