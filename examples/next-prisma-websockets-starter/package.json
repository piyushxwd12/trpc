--- conflicted
+++ resolved
@@ -48,11 +48,7 @@
     "@trpc/react-query": "^10.25.0",
     "@trpc/server": "^10.25.0",
     "clsx": "^1.1.1",
-<<<<<<< HEAD
-    "next": "^13.4.0",
-=======
     "next": "^13.3.4",
->>>>>>> af69138e
     "next-auth": "^4.22.1",
     "react": "^18.2.0",
     "react-dom": "^18.2.0",
@@ -65,13 +61,8 @@
     "@playwright/test": "^1.26.1",
     "@tanstack/react-query-devtools": "^4.18.0",
     "@types/node": "^18.7.20",
-<<<<<<< HEAD
-    "@types/react": "^18.2.5",
-    "@types/ws": "^8.5.4",
-=======
     "@types/react": "^18.2.6",
     "@types/ws": "^8.2.0",
->>>>>>> af69138e
     "@typescript-eslint/eslint-plugin": "^5.59.2",
     "@typescript-eslint/parser": "^5.59.2",
     "autoprefixer": "^10.4.7",
