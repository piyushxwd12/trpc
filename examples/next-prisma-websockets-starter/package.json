--- conflicted
+++ resolved
@@ -41,19 +41,11 @@
   },
   "dependencies": {
     "@prisma/client": "^4.14.1",
-<<<<<<< HEAD
     "@tanstack/react-query": "^5.0.0",
-    "@trpc/client": "^10.43.7",
-    "@trpc/next": "^10.43.7",
-    "@trpc/react-query": "^10.43.7",
-    "@trpc/server": "^10.43.7",
-=======
-    "@tanstack/react-query": "^4.18.0",
     "@trpc/client": "^10.44.0",
     "@trpc/next": "^10.44.0",
     "@trpc/react-query": "^10.44.0",
     "@trpc/server": "^10.44.0",
->>>>>>> 5a8c9790
     "clsx": "^2.0.0",
     "next": "^14.0.1",
     "next-auth": "^4.22.1",
