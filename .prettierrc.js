--- conflicted
+++ resolved
@@ -1,13 +1,8 @@
 /** @typedef  {import("@ianvs/prettier-plugin-sort-imports").PluginConfig} SortImportsConfig*/
 /** @typedef  {import("prettier").Config} PrettierConfig*/
-<<<<<<< HEAD
-
-/** @type { PrettierConfig | SortImportsConfig } */
-=======
 /** @typedef  {{ tailwindConfig: string }} TailwindConfig*/
 
 /** @type { PrettierConfig | SortImportsConfig | TailwindConfig } */
->>>>>>> d5b626ee
 const config = {
   printWidth: 80,
   trailingComma: 'all',
@@ -15,15 +10,6 @@
   singleQuote: true,
   importOrder: ['___', '__', '<THIRD_PARTY_MODULES>', '^[./]'],
   importOrderSortSpecifiers: true,
-<<<<<<< HEAD
-  plugins: ['@ianvs/prettier-plugin-sort-imports'],
-  importOrderSeparation: false,
-  importOrderSortSpecifiers: true,
-  importOrderBuiltinModulesToTop: true,
-  importOrderParserPlugins: ['typescript', 'jsx', 'decorators-legacy'],
-  importOrderMergeDuplicateImports: true,
-  importOrderCombineTypeAndValueImports: true,
-=======
   tailwindConfig: './www/tailwind.config.ts',
   plugins: [
     require.resolve('@ianvs/prettier-plugin-sort-imports'),
@@ -32,7 +18,6 @@
      */
     require.resolve('prettier-plugin-tailwindcss'),
   ],
->>>>>>> d5b626ee
 };
 
 module.exports = config;