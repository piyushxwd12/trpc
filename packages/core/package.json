--- conflicted
+++ resolved
@@ -75,13 +75,8 @@
   },
   "devDependencies": {
     "@types/node": "^20.10.0",
-<<<<<<< HEAD
     "eslint": "^8.56.0",
-    "rollup": "^2.79.1",
-=======
-    "eslint": "^8.40.0",
     "rollup": "^4.9.5",
->>>>>>> ce423b8a
     "tslib": "^2.5.0",
     "tsx": "^4.0.0",
     "typescript": "^5.3.3"
