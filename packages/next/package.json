{
  "name": "@trpc/next",
<<<<<<< HEAD
  "version": "10.14.0",
=======
  "version": "10.16.0",
>>>>>>> 393f15d7
  "description": "tRPC Next lib",
  "author": "KATT",
  "license": "MIT",
  "main": "dist/index.js",
  "module": "dist/index.mjs",
  "typings": "dist/index.d.ts",
  "homepage": "https://trpc.io",
  "repository": {
    "type": "git",
    "url": "git+https://github.com/trpc/trpc.git",
    "directory": "packages/next"
  },
  "eslintConfig": {
    "rules": {
      "react-hooks/exhaustive-deps": "error",
      "no-restricted-imports": [
        "error",
        "@trpc/next"
      ]
    }
  },
  "scripts": {
    "build": "rollup --config rollup.config.ts --configPlugin rollup-plugin-swc3",
    "dev": "pnpm build --watch",
    "codegen:entrypoints": "tsx entrypoints.script.ts",
    "ts-watch": "tsc --project tsconfig.watch.json",
    "lint": "eslint --ext \".js,.ts,.tsx\" --ignore-path ../../.gitignore --report-unused-disable-directives src"
  },
  "exports": {
    "./package.json": "./package.json",
    ".": {
      "import": "./dist/index.mjs",
      "require": "./dist/index.js",
      "default": "./dist/index.js"
    }
  },
  "files": [
    "dist",
    "src",
    "README.md",
    "package.json"
  ],
  "peerDependencies": {
<<<<<<< HEAD
    "@tanstack/react-query": "^4.3.8",
    "@trpc/client": "10.14.0",
    "@trpc/react-query": "10.14.0",
    "@trpc/server": "10.14.0",
    "next": "^13.0.0",
=======
    "@tanstack/react-query": "^4.18.0",
    "@trpc/client": "10.16.0",
    "@trpc/react-query": "10.16.0",
    "@trpc/server": "10.16.0",
    "next": "*",
>>>>>>> 393f15d7
    "react": ">=16.8.0",
    "react-dom": ">=16.8.0"
  },
  "dependencies": {
    "react-ssr-prepass": "^1.5.0"
  },
  "devDependencies": {
<<<<<<< HEAD
    "@tanstack/react-query": "^4.3.8",
    "@trpc/client": "^10.14.0",
    "@trpc/react-query": "^10.14.0",
    "@trpc/server": "^10.14.0",
=======
    "@tanstack/react-query": "^4.18.0",
    "@trpc/client": "^10.16.0",
    "@trpc/react-query": "^10.16.0",
    "@trpc/server": "^10.16.0",
>>>>>>> 393f15d7
    "@types/express": "^4.17.12",
    "@types/node": "^18.7.20",
    "@types/react": "^18.0.9",
    "@types/react-dom": "^18.0.5",
    "eslint": "^8.30.0",
    "express": "^4.17.1",
    "next": "^13.2.1",
    "react": "^18.2.0",
    "react-dom": "^18.2.0",
    "rollup": "^2.79.1",
    "tsx": "^3.12.3",
    "zod": "^3.0.0"
  },
  "publishConfig": {
    "access": "public"
  }
}<|MERGE_RESOLUTION|>--- conflicted
+++ resolved
@@ -1,10 +1,6 @@
 {
   "name": "@trpc/next",
-<<<<<<< HEAD
-  "version": "10.14.0",
-=======
   "version": "10.16.0",
->>>>>>> 393f15d7
   "description": "tRPC Next lib",
   "author": "KATT",
   "license": "MIT",
@@ -48,19 +44,11 @@
     "package.json"
   ],
   "peerDependencies": {
-<<<<<<< HEAD
-    "@tanstack/react-query": "^4.3.8",
-    "@trpc/client": "10.14.0",
-    "@trpc/react-query": "10.14.0",
-    "@trpc/server": "10.14.0",
-    "next": "^13.0.0",
-=======
     "@tanstack/react-query": "^4.18.0",
     "@trpc/client": "10.16.0",
     "@trpc/react-query": "10.16.0",
     "@trpc/server": "10.16.0",
     "next": "*",
->>>>>>> 393f15d7
     "react": ">=16.8.0",
     "react-dom": ">=16.8.0"
   },
@@ -68,17 +56,10 @@
     "react-ssr-prepass": "^1.5.0"
   },
   "devDependencies": {
-<<<<<<< HEAD
-    "@tanstack/react-query": "^4.3.8",
-    "@trpc/client": "^10.14.0",
-    "@trpc/react-query": "^10.14.0",
-    "@trpc/server": "^10.14.0",
-=======
     "@tanstack/react-query": "^4.18.0",
     "@trpc/client": "^10.16.0",
     "@trpc/react-query": "^10.16.0",
     "@trpc/server": "^10.16.0",
->>>>>>> 393f15d7
     "@types/express": "^4.17.12",
     "@types/node": "^18.7.20",
     "@types/react": "^18.0.9",
