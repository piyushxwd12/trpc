{
  "name": "@trpc/client",
  "version": "10.43.3",
  "description": "The tRPC client library",
  "author": "KATT",
  "license": "MIT",
  "main": "dist/index.js",
  "module": "dist/index.mjs",
  "typings": "dist/index.d.ts",
  "homepage": "https://trpc.io",
  "repository": {
    "type": "git",
    "url": "git+https://github.com/trpc/trpc.git",
    "directory": "packages/client"
  },
  "eslintConfig": {
    "rules": {
      "no-restricted-imports": [
        "error",
        "@trpc/client"
      ]
    }
  },
  "scripts": {
    "build": "rollup --config rollup.config.ts --configPlugin rollup-plugin-swc3",
    "dev": "pnpm build --watch",
    "codegen-entrypoints": "tsx entrypoints.script.ts",
    "lint": "eslint --cache --ext \".js,.ts,.tsx\" --ignore-path ../../.gitignore --report-unused-disable-directives src",
    "ts-watch": "tsc --watch"
  },
  "exports": {
    "./package.json": "./package.json",
    ".": {
      "import": "./dist/index.mjs",
      "require": "./dist/index.js",
      "default": "./dist/index.js"
    },
    "./links/httpLink": {
      "import": "./dist/links/httpLink.mjs",
      "require": "./dist/links/httpLink.js",
      "default": "./dist/links/httpLink.js"
    },
    "./links/httpBatchLink": {
      "import": "./dist/links/httpBatchLink.mjs",
      "require": "./dist/links/httpBatchLink.js",
      "default": "./dist/links/httpBatchLink.js"
    },
    "./links/splitLink": {
      "import": "./dist/links/splitLink.mjs",
      "require": "./dist/links/splitLink.js",
      "default": "./dist/links/splitLink.js"
    },
    "./links/loggerLink": {
      "import": "./dist/links/loggerLink.mjs",
      "require": "./dist/links/loggerLink.js",
      "default": "./dist/links/loggerLink.js"
    },
    "./links/wsLink": {
      "import": "./dist/links/wsLink.mjs",
      "require": "./dist/links/wsLink.js",
      "default": "./dist/links/wsLink.js"
    },
    "./links/httpTuplesonLink": {
      "import": "./dist/links/httpTuplesonLink.mjs",
      "require": "./dist/links/httpTuplesonLink.js",
      "default": "./dist/links/httpTuplesonLink.js"
    },
    "./shared": {
      "import": "./dist/shared/index.mjs",
      "require": "./dist/shared/index.js",
      "default": "./dist/shared/index.js"
    }
  },
  "files": [
    "dist",
    "src",
    "README.md",
    "package.json",
    "links",
    "shared",
    "!**/*.test.*"
  ],
  "peerDependencies": {
    "@trpc/server": "10.43.3"
  },
  "dependencies": {
    "tupleson": "0.22.1"
  },
  "devDependencies": {
    "@testing-library/dom": "^9.0.0",
    "@trpc/server": "10.43.3",
    "@types/isomorphic-fetch": "^0.0.39",
    "@types/node": "^18.16.16",
    "eslint": "^8.40.0",
    "isomorphic-fetch": "^3.0.0",
    "node-fetch": "^3.3.0",
    "rollup": "^2.79.1",
<<<<<<< HEAD
    "tslib": "^2.5.0",
    "tsx": "^3.12.7",
=======
    "tsx": "^4.0.0",
>>>>>>> 5366fbaf
    "undici": "^5.14.0",
    "vitest": "^0.32.0"
  },
  "publishConfig": {
    "access": "public"
  },
  "funding": [
    "https://trpc.io/sponsor"
  ]
}<|MERGE_RESOLUTION|>--- conflicted
+++ resolved
@@ -84,7 +84,7 @@
     "@trpc/server": "10.43.3"
   },
   "dependencies": {
-    "tupleson": "0.22.1"
+    "tupleson": "0.23.1"
   },
   "devDependencies": {
     "@testing-library/dom": "^9.0.0",
@@ -95,12 +95,8 @@
     "isomorphic-fetch": "^3.0.0",
     "node-fetch": "^3.3.0",
     "rollup": "^2.79.1",
-<<<<<<< HEAD
     "tslib": "^2.5.0",
-    "tsx": "^3.12.7",
-=======
     "tsx": "^4.0.0",
->>>>>>> 5366fbaf
     "undici": "^5.14.0",
     "vitest": "^0.32.0"
   },
