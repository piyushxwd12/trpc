<<<<<<< HEAD
import { DefaultErrorShape, Maybe } from '@trpc/server';
import { TRPCErrorResponse } from '@trpc/server/rpc';
import { inferErrorShape, TRPCInferrable } from '@trpc/server/shared';
=======
import {
  AnyProcedure,
  AnyRouter,
  DefaultErrorShape,
  inferRouterError,
  Maybe,
} from '@trpc/server';
import { TRPCErrorResponse, TRPCErrorShape } from '@trpc/server/rpc';
import { isObject } from './internals/isObject';

type ErrorInferrable = AnyProcedure | AnyRouter | TRPCErrorShape<number>;

type inferErrorShape<TInferrable extends ErrorInferrable> =
  TInferrable extends AnyRouter
    ? inferRouterError<TInferrable>
    : TInferrable extends AnyProcedure
    ? TInferrable['_def']['_config']['$types']['errorShape']
    : TInferrable;
>>>>>>> eb7fd5c6

export interface TRPCClientErrorBase<TShape extends DefaultErrorShape> {
  readonly message: string;
  readonly shape: Maybe<TShape>;
  readonly data: Maybe<TShape['data']>;
}
export type TRPCClientErrorLike<TInferrable extends TRPCInferrable> =
  TRPCClientErrorBase<inferErrorShape<TInferrable>>;

function isTRPCClientError(cause: unknown): cause is TRPCClientError<any> {
  return (
    cause instanceof TRPCClientError ||
    /**
     * @deprecated
     * Delete in next major
     */
    (cause instanceof Error && cause.name === 'TRPCClientError')
  );
}

function isTRPCErrorResponse(obj: unknown): obj is TRPCErrorResponse<any> {
  return (
    isObject(obj) &&
    isObject(obj.error) &&
    typeof obj.error.code === 'number' &&
    typeof obj.error.message === 'string'
  );
}

export class TRPCClientError<TRouterOrProcedure extends TRPCInferrable>
  extends Error
  implements TRPCClientErrorBase<inferErrorShape<TRouterOrProcedure>>
{
  public readonly cause;
  public readonly shape: Maybe<inferErrorShape<TRouterOrProcedure>>;
  public readonly data: Maybe<inferErrorShape<TRouterOrProcedure>['data']>;

  /**
   * Additional meta data about the error
   * In the case of HTTP-errors, we'll have `response` and potentially `responseJSON` here
   */
  public meta;

  constructor(
    message: string,
    opts?: {
      result?: Maybe<inferErrorShape<TRouterOrProcedure>>;
      cause?: Error;
      meta?: Record<string, unknown>;
    },
  ) {
    const cause = opts?.cause;

    // eslint-disable-next-line @typescript-eslint/ban-ts-comment
    // @ts-ignore https://github.com/tc39/proposal-error-cause
    super(message, { cause });

    this.meta = opts?.meta;

    this.cause = cause;
    this.shape = opts?.result?.error;
    this.data = opts?.result?.error.data;
    this.name = 'TRPCClientError';

    Object.setPrototypeOf(this, TRPCClientError.prototype);
  }

<<<<<<< HEAD
  public static from<TRouterOrProcedure extends TRPCInferrable>(
    cause: Error | TRPCErrorResponse<any>,
=======
  public static from<TRouterOrProcedure extends ErrorInferrable>(
    _cause: Error | TRPCErrorResponse<any>,
>>>>>>> eb7fd5c6
    opts: { meta?: Record<string, unknown> } = {},
  ): TRPCClientError<TRouterOrProcedure> {
    const cause = _cause as unknown;

    if (isTRPCClientError(cause)) {
      if (opts.meta) {
        // Decorate with meta error data
        cause.meta = {
          ...cause.meta,
          ...opts.meta,
        };
      }
      return cause;
    }
    if (isTRPCErrorResponse(cause)) {
      return new TRPCClientError(cause.error.message, {
        ...opts,
        result: cause,
      });
    }
    if (!(cause instanceof Error)) {
      return new TRPCClientError('Unknown error', {
        ...opts,
        cause: cause as any,
      });
    }

    return new TRPCClientError(cause.message, {
      ...opts,
      cause,
    });
  }
}<|MERGE_RESOLUTION|>--- conflicted
+++ resolved
@@ -1,27 +1,7 @@
-<<<<<<< HEAD
 import { DefaultErrorShape, Maybe } from '@trpc/server';
 import { TRPCErrorResponse } from '@trpc/server/rpc';
 import { inferErrorShape, TRPCInferrable } from '@trpc/server/shared';
-=======
-import {
-  AnyProcedure,
-  AnyRouter,
-  DefaultErrorShape,
-  inferRouterError,
-  Maybe,
-} from '@trpc/server';
-import { TRPCErrorResponse, TRPCErrorShape } from '@trpc/server/rpc';
 import { isObject } from './internals/isObject';
-
-type ErrorInferrable = AnyProcedure | AnyRouter | TRPCErrorShape<number>;
-
-type inferErrorShape<TInferrable extends ErrorInferrable> =
-  TInferrable extends AnyRouter
-    ? inferRouterError<TInferrable>
-    : TInferrable extends AnyProcedure
-    ? TInferrable['_def']['_config']['$types']['errorShape']
-    : TInferrable;
->>>>>>> eb7fd5c6
 
 export interface TRPCClientErrorBase<TShape extends DefaultErrorShape> {
   readonly message: string;
@@ -89,13 +69,8 @@
     Object.setPrototypeOf(this, TRPCClientError.prototype);
   }
 
-<<<<<<< HEAD
   public static from<TRouterOrProcedure extends TRPCInferrable>(
-    cause: Error | TRPCErrorResponse<any>,
-=======
-  public static from<TRouterOrProcedure extends ErrorInferrable>(
     _cause: Error | TRPCErrorResponse<any>,
->>>>>>> eb7fd5c6
     opts: { meta?: Record<string, unknown> } = {},
   ): TRPCClientError<TRouterOrProcedure> {
     const cause = _cause as unknown;
