--- conflicted
+++ resolved
@@ -1,10 +1,10 @@
 /* eslint-disable @typescript-eslint/no-non-null-assertion */
 import type { Unsubscribable } from '@trpc/server/observable';
 import type {
-  AnyClientRootTypes,
   AnyMutationProcedure,
   AnyProcedure,
   AnyQueryProcedure,
+  AnyRootTypes,
   AnyRouter,
   AnySubscriptionProcedure,
   inferProcedureInput,
@@ -35,10 +35,6 @@
 
 /** @internal */
 export type Resolver<
-<<<<<<< HEAD
-=======
-  TRoot extends AnyClientRootTypes,
->>>>>>> 90919c49
   TProcedure extends AnyProcedure,
   TRoot extends AnyRootTypes,
 > = (
@@ -47,10 +43,6 @@
 ) => Promise<inferTransformedProcedureOutput<TRoot, TProcedure>>;
 
 type SubscriptionResolver<
-<<<<<<< HEAD
-=======
-  TRoot extends AnyClientRootTypes,
->>>>>>> 90919c49
   TProcedure extends AnyProcedure,
   TRoot extends AnyRootTypes,
 > = (
@@ -65,10 +57,6 @@
 ) => Unsubscribable;
 
 type DecorateProcedure<
-<<<<<<< HEAD
-=======
-  TRoot extends AnyClientRootTypes,
->>>>>>> 90919c49
   TProcedure extends AnyProcedure,
   TRoot extends AnyRootTypes,
 > = TProcedure extends AnyQueryProcedure
@@ -89,25 +77,15 @@
  * @internal
  */
 type DecoratedProcedureRecord<
-<<<<<<< HEAD
-  TProcedures extends ProcedureRouterRecord,
+  TRecord extends RouterRecord,
   TRouter extends AnyRouter,
-> = {
-  [TKey in keyof TProcedures]: TProcedures[TKey] extends AnyRouter
-    ? DecoratedProcedureRecord<TProcedures[TKey]['_def']['record'], TRouter>
-    : TProcedures[TKey] extends AnyProcedure
-    ? DecorateProcedure<TProcedures[TKey], TRouter['_def']['_config']['$types']>
-=======
-  TRouter extends AnyRouter,
-  TRecord extends RouterRecord,
 > = {
   [TKey in keyof TRecord]: TRecord[TKey] extends infer $Value
     ? $Value extends RouterRecord
-      ? DecoratedProcedureRecord<TRouter, $Value>
+      ? DecoratedProcedureRecord<$Value, TRouter>
       : $Value extends AnyProcedure
-      ? DecorateProcedure<TRouter['_def']['_config']['$types'], $Value>
+      ? DecorateProcedure<$Value, TRouter['_def']['_config']['$types']>
       : never
->>>>>>> 90919c49
     : never;
 };
 
