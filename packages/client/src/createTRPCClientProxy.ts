--- conflicted
+++ resolved
@@ -106,13 +106,8 @@
  * @internal
  */
 export function createTRPCClientProxy<TRouter extends AnyRouter>(
-<<<<<<< HEAD
   client: TRPCUntypedClient<TRouter>,
-) {
-=======
-  client: TRPCClient<TRouter>,
 ): CreateTRPCProxyClient<TRouter> {
->>>>>>> 6a7096d1
   return createFlatProxy<CreateTRPCProxyClient<TRouter>>((key) => {
     if (client.hasOwnProperty(key)) {
       return (client as any)[key as any];
@@ -135,11 +130,7 @@
   opts: CreateTRPCClientOptions<TRouter>,
 ): CreateTRPCProxyClient<TRouter> {
   const client = new TRPCUntypedClient(opts);
-<<<<<<< HEAD
-  const proxy = createTRPCClientProxy(client);
-  return proxy as CreateTRPCProxyClient<TRouter>;
-=======
-  const proxy = createTRPCClientProxy(client as TRPCClient<TRouter>);
+  const proxy = createTRPCClientProxy<TRouter>(client);
   return proxy;
 }
 
@@ -151,5 +142,4 @@
   client: inferRouterProxyClient<TRouter>,
 ): TRPCUntypedClient<TRouter> {
   return (client as any).__untypedClient;
->>>>>>> 6a7096d1
 }