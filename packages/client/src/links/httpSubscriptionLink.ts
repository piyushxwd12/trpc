import { observable } from '@trpc/server/observable';
import type {
  AnyClientTypes,
  inferClientTypes,
  InferrableClientTypes,
} from '@trpc/server/unstable-core-do-not-import';
import {
  run,
  sseStreamConsumer,
} from '@trpc/server/unstable-core-do-not-import';
import { TRPCClientError } from '../TRPCClientError';
import { getTransformer, type TransformerOptions } from '../unstable-internals';
import { getUrl } from './internals/httpUtils';
import type { CallbackOrValue } from './internals/urlWithConnectionParams';
import {
  resultOf,
  type UrlOptionsWithConnectionParams,
} from './internals/urlWithConnectionParams';
import type { TRPCLink } from './types';

async function urlWithConnectionParams(
  opts: UrlOptionsWithConnectionParams,
): Promise<string> {
  let url = await resultOf(opts.url);
  if (opts.connectionParams) {
    const params = await resultOf(opts.connectionParams);

    const prefix = url.includes('?') ? '&' : '?';
    url +=
      prefix + 'connectionParams=' + encodeURIComponent(JSON.stringify(params));
  }

  return url;
}

type HTTPSubscriptionLinkOptions<TRoot extends AnyClientTypes> = {
  /**
   * EventSource options or a callback that returns them
   */
  eventSourceOptions?: CallbackOrValue<EventSourceInit>;
} & TransformerOptions<TRoot> &
  UrlOptionsWithConnectionParams;

/**
 * @see https://trpc.io/docs/client/links/httpSubscriptionLink
 */
export function unstable_httpSubscriptionLink<
  TInferrable extends InferrableClientTypes,
>(
  opts: HTTPSubscriptionLinkOptions<inferClientTypes<TInferrable>>,
): TRPCLink<TInferrable> {
  const transformer = getTransformer(opts.transformer);

  return () => {
    return ({ op }) => {
      return observable((observer) => {
        const { type, path, input } = op;
        /* istanbul ignore if -- @preserve */
        if (type !== 'subscription') {
          throw new Error('httpSubscriptionLink only supports subscriptions');
        }

        let eventSource: EventSource | null = null;
        let unsubscribed = false;

        run(async () => {
          const url = getUrl({
            transformer,
            url: await urlWithConnectionParams(opts),
            input,
            path,
            type,
            signal: null,
          });

          const eventSourceOptions = await resultOf(opts.eventSourceOptions);
          /* istanbul ignore if -- @preserve */
          if (unsubscribed) {
            // already unsubscribed - rare race condition
            return;
          }
          eventSource = new EventSource(url, eventSourceOptions);
          observer.next({
            result: {
              type: 'state',
              state: 'connecting',
              data: null,
            },
          });

          const onStarted = () => {
            observer.next({
              result: {
                type: 'started',
              },
              context: {
                eventSource,
              },
            });

            // eslint-disable-next-line @typescript-eslint/no-non-null-assertion
            eventSource!.removeEventListener('open', onStarted);
          };
          // console.log('starting', new Date());
          eventSource.addEventListener('open', onStarted);
<<<<<<< HEAD

          eventSource.addEventListener('open', () => {
            observer.next({
              result: {
                type: 'state',
                state: 'pending',
              },
            });
          });

          eventSource.addEventListener('error', (event) => {
            // sseStreamConsumer handles this already
            if (eventSource?.readyState === EventSource.CLOSED) {
              return;
            }

            const error =
              globalThis.ErrorEvent && event instanceof ErrorEvent
                ? TRPCClientError.from(event.error)
                : TRPCClientError.from(new Error(`Unknown EventSource error`));

            observer.next({
              result: {
                type: 'state',
                state: 'connecting',
                data: error,
              },
            });
          });

          const iterable = sseStreamConsumer<Partial<SSEMessage>>({
=======
          const iterable = sseStreamConsumer<
            Partial<{
              id?: string;
              data: unknown;
            }>
          >({
>>>>>>> a467f831
            from: eventSource,
            deserialize: transformer.output.deserialize,
          });

          for await (const chunk of iterable) {
            if (!chunk.ok) {
              // TODO: handle in https://github.com/trpc/trpc/issues/5871
              continue;
            }
            const chunkData = chunk.data;

            // if the `tracked()`-helper is used, we always have an `id` field
            const data = 'id' in chunkData ? chunkData : chunkData.data;
            observer.next({
              result: {
                data,
              },
            });
          }

          observer.next({
            result: {
              type: 'stopped',
            },
          });
          observer.complete();

          observer.next({
            result: {
              type: 'state',
              state: 'idle',
            },
          });
        }).catch((error) => {
          const trpcError = TRPCClientError.from(error);

          observer.next({
            result: {
              type: 'state',
              state: 'error',
              data: TRPCClientError.from(trpcError),
            },
          });
          observer.error(trpcError);
        });

        return () => {
          observer.complete();

          observer.next({
            result: {
              type: 'state',
              state: 'idle',
            },
          });

          eventSource?.close();
          unsubscribed = true;
        };
      });
    };
  };
}<|MERGE_RESOLUTION|>--- conflicted
+++ resolved
@@ -103,7 +103,6 @@
           };
           // console.log('starting', new Date());
           eventSource.addEventListener('open', onStarted);
-<<<<<<< HEAD
 
           eventSource.addEventListener('open', () => {
             observer.next({
@@ -134,15 +133,10 @@
             });
           });
 
-          const iterable = sseStreamConsumer<Partial<SSEMessage>>({
-=======
-          const iterable = sseStreamConsumer<
-            Partial<{
-              id?: string;
-              data: unknown;
-            }>
-          >({
->>>>>>> a467f831
+          const iterable = sseStreamConsumer<{
+            id?: string;
+            data?: unknown;
+          }>({
             from: eventSource,
             deserialize: transformer.output.deserialize,
           });
