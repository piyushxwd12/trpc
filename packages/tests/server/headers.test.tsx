--- conflicted
+++ resolved
@@ -1,12 +1,6 @@
 import { routerToServerAndClientNew } from './___testHelpers';
-<<<<<<< HEAD
-import { createTRPCClient, httpBatchLink, httpLink } from '@trpc/client/src';
+import { createTRPCClient, httpBatchLink, httpLink } from '@trpc/client';
 import { Dict, initTRPC } from '@trpc/core';
-=======
-import { createTRPCClient, httpBatchLink, httpLink } from '@trpc/client';
-import { initTRPC } from '@trpc/server';
-import { Dict } from '@trpc/server/unstableInternalsExport';
->>>>>>> ad79cc8a
 
 describe('pass headers', () => {
   type Context = {
