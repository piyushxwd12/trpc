--- conflicted
+++ resolved
@@ -1,11 +1,6 @@
 import { IncomingMessage } from 'http';
+import { AddressInfo } from 'net';
 import {
-<<<<<<< HEAD
-  TRPCWebSocketClient,
-  WebSocketClientOptions,
-=======
-  createTRPCClient,
->>>>>>> 90b0220d
   createTRPCClientProxy,
   createTRPCUntypedClient,
   createWSClient,
@@ -24,11 +19,6 @@
   applyWSSHandler,
   WSSHandlerOptions,
 } from '@trpc/server/src/adapters/ws';
-<<<<<<< HEAD
-import { IncomingMessage } from 'http';
-import { AddressInfo } from 'net';
-=======
->>>>>>> 90b0220d
 import fetch from 'node-fetch';
 import ws from 'ws';
 import './___packages';
