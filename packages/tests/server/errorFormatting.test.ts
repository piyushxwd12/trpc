--- conflicted
+++ resolved
@@ -1,17 +1,7 @@
 import { routerToServerAndClientNew, waitError } from './___testHelpers';
 import { TRPCClientError } from '@trpc/client';
-<<<<<<< HEAD
 import { AnyRouter, DefaultErrorShape, initTRPC, TRPCError } from '@trpc/core';
-import { DefaultErrorData } from '@trpc/core/src/error/formatter';
-=======
-import {
-  AnyRouter,
-  DefaultErrorShape,
-  initTRPC,
-  TRPCError,
-} from '@trpc/server';
-import { DefaultErrorData } from '@trpc/server/error/formatter';
->>>>>>> ad79cc8a
+import { DefaultErrorData } from '@trpc/core/error/formatter';
 import { konn } from 'konn';
 import { z, ZodError } from 'zod';
 
