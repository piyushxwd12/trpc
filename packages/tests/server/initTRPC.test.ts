--- conflicted
+++ resolved
@@ -1,13 +1,5 @@
-<<<<<<< HEAD
 import { DataTransformerOptions, DefaultDataTransformer } from '@trpc/core';
-import { initTRPC } from '@trpc/server/src';
-=======
-import {
-  DataTransformerOptions,
-  DefaultDataTransformer,
-  initTRPC,
-} from '@trpc/server';
->>>>>>> ad79cc8a
+import { initTRPC } from '@trpc/server';
 
 test('default transformer', () => {
   const t = initTRPC
