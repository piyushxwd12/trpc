--- conflicted
+++ resolved
@@ -1,17 +1,9 @@
 import { routerToServerAndClientNew } from '../___testHelpers';
 import { createQueryClient } from '../__queryClient';
 import { QueryClientProvider } from '@tanstack/react-query';
-<<<<<<< HEAD
-import { Operation, httpBatchLink, splitLink, wsLink } from '@trpc/client/src';
+import { httpBatchLink, Operation, splitLink, wsLink } from '@trpc/client/src';
 import { createTRPCReact } from '@trpc/react-query/src';
 import { CreateTRPCReactBase } from '@trpc/react-query/src/createTRPCReact';
-=======
-import { httpBatchLink, Operation, splitLink, wsLink } from '@trpc/client/src';
-import {
-  createTRPCReact,
-  CreateTRPCReactBase,
-} from '@trpc/react-query/src/createTRPCReact';
->>>>>>> 90b0220d
 import { AnyRouter } from '@trpc/server/src';
 import React, { ReactNode } from 'react';
 
