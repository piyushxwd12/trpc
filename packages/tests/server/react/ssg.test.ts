import { InfiniteData } from '@tanstack/react-query';
<<<<<<< HEAD
import { createSSGHelpers } from '@trpc/react-query/src/ssg';
=======
import { createServerSideHelpers } from '@trpc/react-query/server';
>>>>>>> bfc5b3af
import { initTRPC } from '@trpc/server/src';
import { expectTypeOf } from 'expect-type';
import { z } from 'zod';

const t = initTRPC.create();

const appRouter = t.router({
  post: t.router({
    byId: t.procedure
      .input(
        z.object({
          id: z.string(),
        }),
      )
      .query(() => '__result' as const),
    list: t.procedure
      .input(
        z.object({
          cursor: z.string().optional(),
        }),
      )
      .query(() => '__infResult' as const),
  }),
});

test('fetch', async () => {
<<<<<<< HEAD
  const ssg = createSSGHelpers({ router: appRouter, ctx: {} });
=======
  const ssg = createServerSideHelpers({ router: appRouter, ctx: {} });
>>>>>>> bfc5b3af

  const post = await ssg.post.byId.fetch({ id: '1' });
  expectTypeOf<'__result'>(post);
});

test('fetchInfinite', async () => {
<<<<<<< HEAD
  const ssg = createSSGHelpers({ router: appRouter, ctx: {} });
=======
  const ssg = createServerSideHelpers({ router: appRouter, ctx: {} });
>>>>>>> bfc5b3af

  const post = await ssg.post.list.fetchInfinite({});
  expectTypeOf<InfiniteData<'__infResult'>>(post);

  expect(post.pages).toStrictEqual(['__infResult']);
});

test('prefetch and dehydrate', async () => {
<<<<<<< HEAD
  const ssg = createSSGHelpers({ router: appRouter, ctx: {} });
=======
  const ssg = createServerSideHelpers({ router: appRouter, ctx: {} });
>>>>>>> bfc5b3af
  await ssg.post.byId.prefetch({ id: '1' });

  const data = JSON.stringify(ssg.dehydrate());
  expect(data).toContain('__result');
});

test('prefetchInfinite and dehydrate', async () => {
<<<<<<< HEAD
  const ssg = createSSGHelpers({ router: appRouter, ctx: {} });
=======
  const ssg = createServerSideHelpers({ router: appRouter, ctx: {} });
>>>>>>> bfc5b3af
  await ssg.post.list.prefetchInfinite({});

  const data = JSON.stringify(ssg.dehydrate());
  expect(data).toContain('__infResult');
});<|MERGE_RESOLUTION|>--- conflicted
+++ resolved
@@ -1,9 +1,5 @@
 import { InfiniteData } from '@tanstack/react-query';
-<<<<<<< HEAD
-import { createSSGHelpers } from '@trpc/react-query/src/ssg';
-=======
 import { createServerSideHelpers } from '@trpc/react-query/server';
->>>>>>> bfc5b3af
 import { initTRPC } from '@trpc/server/src';
 import { expectTypeOf } from 'expect-type';
 import { z } from 'zod';
@@ -30,22 +26,14 @@
 });
 
 test('fetch', async () => {
-<<<<<<< HEAD
-  const ssg = createSSGHelpers({ router: appRouter, ctx: {} });
-=======
   const ssg = createServerSideHelpers({ router: appRouter, ctx: {} });
->>>>>>> bfc5b3af
 
   const post = await ssg.post.byId.fetch({ id: '1' });
   expectTypeOf<'__result'>(post);
 });
 
 test('fetchInfinite', async () => {
-<<<<<<< HEAD
-  const ssg = createSSGHelpers({ router: appRouter, ctx: {} });
-=======
   const ssg = createServerSideHelpers({ router: appRouter, ctx: {} });
->>>>>>> bfc5b3af
 
   const post = await ssg.post.list.fetchInfinite({});
   expectTypeOf<InfiniteData<'__infResult'>>(post);
@@ -54,11 +42,7 @@
 });
 
 test('prefetch and dehydrate', async () => {
-<<<<<<< HEAD
-  const ssg = createSSGHelpers({ router: appRouter, ctx: {} });
-=======
   const ssg = createServerSideHelpers({ router: appRouter, ctx: {} });
->>>>>>> bfc5b3af
   await ssg.post.byId.prefetch({ id: '1' });
 
   const data = JSON.stringify(ssg.dehydrate());
@@ -66,11 +50,7 @@
 });
 
 test('prefetchInfinite and dehydrate', async () => {
-<<<<<<< HEAD
-  const ssg = createSSGHelpers({ router: appRouter, ctx: {} });
-=======
   const ssg = createServerSideHelpers({ router: appRouter, ctx: {} });
->>>>>>> bfc5b3af
   await ssg.post.list.prefetchInfinite({});
 
   const data = JSON.stringify(ssg.dehydrate());
