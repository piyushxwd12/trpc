/* eslint-disable @typescript-eslint/no-empty-function */
import http from 'http';
import { routerToServerAndClientNew, waitError } from './___testHelpers';
import {
  createTRPCClient,
  httpBatchLink,
  httpLink,
  TRPCClientError,
  TRPCLink,
<<<<<<< HEAD
} from '@trpc/client/src';
import {
  getMessageFromUnknownError,
  OnErrorFunction,
  TRPCError,
} from '@trpc/core';
import { observable } from '@trpc/server/observable';
import { initTRPC } from '@trpc/server/src';
import { CreateHTTPContextOptions } from '@trpc/server/src/adapters/standalone';
=======
} from '@trpc/client';
import { initTRPC } from '@trpc/server';
import { CreateHTTPContextOptions } from '@trpc/server/adapters/standalone';
import { TRPCError } from '@trpc/server/error/TRPCError';
import { getMessageFromUnknownError } from '@trpc/server/error/utils';
import { OnErrorFunction } from '@trpc/server/internals/types';
import { observable } from '@trpc/server/observable';
>>>>>>> ad79cc8a
import { konn } from 'konn';
import fetch from 'node-fetch';
import { z, ZodError } from 'zod';

test('basic', async () => {
  class MyError extends Error {
    constructor(message: string) {
      super(message);
      Object.setPrototypeOf(this, MyError.prototype);
    }
  }
  const t = initTRPC.create();

  const router = t.router({
    err: t.procedure.query(() => {
      throw new MyError('woop');
    }),
  });

  const onError = vi.fn();
  const { close, client } = routerToServerAndClientNew(router, {
    server: {
      onError,
    },
  });
  const clientError = await waitError(client.err.query(), TRPCClientError);
  expect(clientError.shape.message).toMatchInlineSnapshot(`"woop"`);
  expect(clientError.shape.code).toMatchInlineSnapshot(`-32603`);

  expect(onError).toHaveBeenCalledTimes(1);
  const serverError = onError.mock.calls[0]![0]!.error;

  expect(serverError).toBeInstanceOf(TRPCError);
  if (!(serverError instanceof TRPCError)) {
    throw new Error('Wrong error');
  }

  expect(serverError.cause).toBeInstanceOf(MyError);

  await close();
});

test('input error', async () => {
  const onError = vi.fn();
  const t = initTRPC.create();

  const router = t.router({
    err: t.procedure.input(z.string()).mutation(() => {
      return null;
    }),
  });
  const { close, client } = routerToServerAndClientNew(router, {
    server: {
      onError,
    },
  });
  const clientError = await waitError(
    client.err.mutate(1 as any),
    TRPCClientError,
  );
  expect(clientError.shape.message).toMatchInlineSnapshot(`
    "[
      {
        \\"code\\": \\"invalid_type\\",
        \\"expected\\": \\"string\\",
        \\"received\\": \\"number\\",
        \\"path\\": [],
        \\"message\\": \\"Expected string, received number\\"
      }
    ]"
  `);
  expect(clientError.shape.code).toMatchInlineSnapshot(`-32600`);

  expect(onError).toHaveBeenCalledTimes(1);
  const serverError = onError.mock.calls[0]![0]!.error;

  // if (!(serverError instanceof TRPCError)) {
  //   console.log('err', serverError);
  //   throw new Error('Wrong error');
  // }

  expect(serverError.cause).toBeInstanceOf(ZodError);

  await close();
});

test('unauthorized()', async () => {
  const onError = vi.fn();
  const t = initTRPC.create();

  const router = t.router({
    err: t.procedure.query(() => {
      throw new TRPCError({ code: 'UNAUTHORIZED' });
    }),
  });
  const { close, client } = routerToServerAndClientNew(router, {
    server: {
      onError,
    },
  });
  const clientError = await waitError(client.err.query(), TRPCClientError);
  expect(clientError).toMatchInlineSnapshot(`[TRPCClientError: UNAUTHORIZED]`);
  expect(onError).toHaveBeenCalledTimes(1);
  const serverError = onError.mock.calls[0]![0]!.error;

  expect(serverError).toBeInstanceOf(TRPCError);

  await close();
});

test('getMessageFromUnknownError()', () => {
  expect(getMessageFromUnknownError('test', 'nope')).toBe('test');
  expect(getMessageFromUnknownError(1, 'test')).toBe('test');
  expect(getMessageFromUnknownError({}, 'test')).toBe('test');
});
describe('formatError()', () => {
  test('simple', async () => {
    const onError = vi.fn();
    const t = initTRPC.create({
      errorFormatter({ shape, error }) {
        if (error.cause instanceof ZodError) {
          return {
            ...shape,
            data: {
              ...shape.data,
              type: 'zod' as const,
              errors: error.cause.errors,
            },
          };
        }
        return shape;
      },
    });

    const router = t.router({
      err: t.procedure.input(z.string()).mutation(() => {
        return null;
      }),
    });

    const { close, client } = routerToServerAndClientNew(router, {
      server: {
        onError,
      },
    });
    const clientError = await waitError(
      client.err.mutate(1 as any),
      TRPCClientError,
    );
    delete clientError.data.stack;
    expect(clientError.data).toMatchInlineSnapshot(`
Object {
  "code": "BAD_REQUEST",
  "errors": Array [
    Object {
      "code": "invalid_type",
      "expected": "string",
      "message": "Expected string, received number",
      "path": Array [],
      "received": "number",
    },
  ],
  "httpStatus": 400,
  "path": "err",
  "type": "zod",
}
`);
    expect(clientError.shape).toMatchInlineSnapshot(`
Object {
  "code": -32600,
  "data": Object {
    "code": "BAD_REQUEST",
    "errors": Array [
      Object {
        "code": "invalid_type",
        "expected": "string",
        "message": "Expected string, received number",
        "path": Array [],
        "received": "number",
      },
    ],
    "httpStatus": 400,
    "path": "err",
    "type": "zod",
  },
  "message": "[
  {
    \\"code\\": \\"invalid_type\\",
    \\"expected\\": \\"string\\",
    \\"received\\": \\"number\\",
    \\"path\\": [],
    \\"message\\": \\"Expected string, received number\\"
  }
]",
}
`);
    expect(onError).toHaveBeenCalledTimes(1);
    const serverError = onError.mock.calls[0]![0]!.error;

    expect(serverError.cause).toBeInstanceOf(ZodError);

    await close();
  });

  test('setting custom http response code', async () => {
    const TEAPOT_ERROR_CODE = 418;
    const onError = vi.fn();
    const t = initTRPC.create({
      errorFormatter: ({ error, shape }) => {
        if (!(error.cause instanceof ZodError)) {
          return shape;
        }
        return {
          ...shape,
          data: {
            ...shape.data,
            httpStatus: TEAPOT_ERROR_CODE,
          },
        };
      },
    });

    const router = t.router({
      q: t.procedure.input(z.string()).query(() => null),
    });

    const { close, httpUrl } = routerToServerAndClientNew(router, {
      server: {
        onError,
      },
    });
    const res = await fetch(`${httpUrl}/q`);

    expect(res.ok).toBeFalsy();
    expect(res.status).toBe(TEAPOT_ERROR_CODE);

    await close();
  });

  test('do not override response status set by middleware or resolver', async () => {
    const TEAPOT_ERROR_CODE = 418;
    const onError = vi.fn();
    const t = initTRPC.context<CreateHTTPContextOptions>().create({});
    const middleware = t.middleware(({ ctx }) => {
      ctx.res.statusCode = TEAPOT_ERROR_CODE;
      throw new Error('Some error');
    });

    const router = t.router({
      q: t.procedure.use(middleware).query(() => null),
    });

    const { close, httpUrl } = routerToServerAndClientNew(router, {
      server: {
        onError,
      },
    });
    const res = await fetch(`${httpUrl}/q`);

    expect(res.ok).toBeFalsy();
    expect(res.status).toBe(TEAPOT_ERROR_CODE);

    await close();
  });
});

test('make sure object is ignoring prototype', async () => {
  const onError = vi.fn();
  const t = initTRPC.create();

  const router = t.router({
    hello: t.procedure.query(() => 'there'),
  });

  const { close, client } = routerToServerAndClientNew(router, {
    server: {
      onError,
    },
  });
  const clientError = await waitError(
    (client as any).toString.query(),
    TRPCClientError,
  );
  expect(clientError.shape.message).toMatchInlineSnapshot(
    `"No \\"query\\"-procedure on path \\"toString\\""`,
  );
  expect(clientError.shape.code).toMatchInlineSnapshot(`-32004`);
  expect(onError).toHaveBeenCalledTimes(1);
  const serverError = onError.mock.calls[0]![0]!.error;
  expect(serverError.code).toMatchInlineSnapshot(`"NOT_FOUND"`);

  await close();
});

test('allow using built-in Object-properties', async () => {
  const t = initTRPC.create();
  const router = t.router({
    toString: t.procedure.query(() => 'toStringValue'),
    hasOwnProperty: t.procedure.query(() => 'hasOwnPropertyValue'),
  });

  const { close, client } = routerToServerAndClientNew(router);

  expect(await client.toString.query()).toBe('toStringValue');
  expect(await client.hasOwnProperty.query()).toBe('hasOwnPropertyValue');
  await close();
});

test('retain stack trace', async () => {
  class CustomError extends Error {
    constructor() {
      super('CustomError.msg');
      this.name = 'CustomError';

      Object.setPrototypeOf(this, new.target.prototype);
    }
  }

  const onErrorFn: OnErrorFunction<any, any> = () => {};

  const onError = vi.fn(onErrorFn);

  const t = initTRPC.create();
  const router = t.router({
    hello: t.procedure.query(() => {
      if (true) {
        throw new CustomError();
      }

      return 'toStringValue';
    }),
  });

  const { close, client } = routerToServerAndClientNew(router, {
    server: {
      onError,
    },
  });

  const clientError = await waitError(() => client.hello.query());
  expect(clientError.name).toBe('TRPCClientError');

  expect(onError).toHaveBeenCalledTimes(1);

  const serverOnErrorOpts = onError.mock.calls[0]![0]!;
  const serverError = serverOnErrorOpts.error;
  expect(serverError).toBeInstanceOf(TRPCError);
  expect(serverError.cause).toBeInstanceOf(CustomError);

  expect(serverError.stack).not.toContain('getErrorFromUnknown');
  const stackParts = serverError.stack!.split('\n');

  // first line of stack trace
  expect(stackParts[1]).toContain(__filename);

  await close();
});

describe('links have meta data about http failures', async () => {
  type Handler = (opts: {
    req: http.IncomingMessage;
    res: http.ServerResponse;
  }) => void;

  function createServer(handler: Handler) {
    const server = http.createServer((req, res) => {
      handler({ req, res });
    });
    server.listen(0);

    const port = (server.address() as any).port as number;

    return {
      url: `http://localhost:${port}`,
      async close() {
        await new Promise((resolve) => {
          server.close(resolve);
        });
      },
    };
  }
  const ctx = konn()
    .beforeEach(() => {
      return {
        server: createServer(({ res }) => {
          res.setHeader('content-type', 'application/json');
          res.write(
            JSON.stringify({
              __error: {
                foo: 'bar',
              },
            }),
          );
          res.end();
        }),
      };
    })
    .afterEach((opts) => {
      opts.server?.close();
    })
    .done();
  test('httpLink', async () => {
    let meta = undefined as Record<string, unknown> | undefined;

    const client: any = createTRPCClient<any>({
      links: [
        () => {
          return ({ next, op }) => {
            return observable((observer) => {
              const unsubscribe = next(op).subscribe({
                error(err) {
                  observer.error(err);
                  meta = err.meta;
                },
              });
              return unsubscribe;
            });
          };
        },
        httpLink({
          url: ctx.server.url,
          fetch: fetch as any,
        }),
      ],
    });

    const error = await waitError(client.test.query(), TRPCClientError);
    expect(error).toMatchInlineSnapshot(
      `[TRPCClientError: Unable to transform response from server]`,
    );

    expect(meta).not.toBeUndefined();
    expect(meta?.['responseJSON']).not.toBeFalsy();
    expect(meta?.['responseJSON']).not.toBeFalsy();
    expect(meta?.['responseJSON']).toMatchInlineSnapshot(`
      Object {
        "__error": Object {
          "foo": "bar",
        },
      }
    `);
  });

  test('httpBatchLink', async () => {
    let meta = undefined as Record<string, unknown> | undefined;

    const client: any = createTRPCClient<any>({
      links: [
        () => {
          return ({ next, op }) => {
            return observable((observer) => {
              const unsubscribe = next(op).subscribe({
                error(err) {
                  observer.error(err);
                  meta = err.meta;
                },
              });
              return unsubscribe;
            });
          };
        },
        httpBatchLink({
          url: ctx.server.url,
          fetch: fetch as any,
        }),
      ],
    });

    const error = await waitError(client.test.query(), TRPCClientError);
    expect(error).toMatchInlineSnapshot(
      `[TRPCClientError: Unable to transform response from server]`,
    );

    expect(meta).not.toBeUndefined();
    expect(meta?.['responseJSON']).not.toBeFalsy();
    expect(meta?.['responseJSON']).not.toBeFalsy();
    expect(meta?.['responseJSON']).toMatchInlineSnapshot(`
      Object {
        "__error": Object {
          "foo": "bar",
        },
      }
    `);
  });

  test('rethrow custom error', async () => {
    type AppRouter = any;
    class MyCustomError extends TRPCClientError<AppRouter> {
      constructor(message: string) {
        super(message);

        Object.setPrototypeOf(this, new.target.prototype);
      }
    }

    function isObject(value: unknown): value is Record<string, unknown> {
      // check that value is object
      return !!value && !Array.isArray(value) && typeof value === 'object';
    }

    const customErrorLink: TRPCLink<AppRouter> = (_runtime) => (opts) =>
      observable((observer) => {
        const unsubscribe = opts.next(opts.op).subscribe({
          error(err) {
            if (
              err.meta &&
              isObject(err.meta['responseJSON']) &&
              '__error' in err.meta['responseJSON'] // <----- you need to modify this
            ) {
              // custom error handling
              observer.error(
                new MyCustomError(
                  `custom error: ${JSON.stringify(
                    err.meta['responseJSON']['__error'],
                  )}`,
                ),
              );
            }
            observer.error(err);
          },
        });
        return unsubscribe;
      });

    const client: any = createTRPCClient<any>({
      links: [
        customErrorLink,
        httpLink({
          url: ctx.server.url,
          fetch: fetch as any,
        }),
      ],
    });

    const error = await waitError(client.test.query());

    expect(error).toMatchInlineSnapshot(
      '[TRPCClientError: custom error: {"foo":"bar"}]',
    );

    expect(error).toBeInstanceOf(TRPCClientError);
    expect(error).toBeInstanceOf(MyCustomError);
  });
});<|MERGE_RESOLUTION|>--- conflicted
+++ resolved
@@ -7,25 +7,15 @@
   httpLink,
   TRPCClientError,
   TRPCLink,
-<<<<<<< HEAD
-} from '@trpc/client/src';
+} from '@trpc/client';
 import {
   getMessageFromUnknownError,
   OnErrorFunction,
   TRPCError,
 } from '@trpc/core';
-import { observable } from '@trpc/server/observable';
-import { initTRPC } from '@trpc/server/src';
-import { CreateHTTPContextOptions } from '@trpc/server/src/adapters/standalone';
-=======
-} from '@trpc/client';
 import { initTRPC } from '@trpc/server';
 import { CreateHTTPContextOptions } from '@trpc/server/adapters/standalone';
-import { TRPCError } from '@trpc/server/error/TRPCError';
-import { getMessageFromUnknownError } from '@trpc/server/error/utils';
-import { OnErrorFunction } from '@trpc/server/internals/types';
 import { observable } from '@trpc/server/observable';
->>>>>>> ad79cc8a
 import { konn } from 'konn';
 import fetch from 'node-fetch';
 import { z, ZodError } from 'zod';
