<<<<<<< HEAD
import { initTRPC, TRPCError } from '@trpc/core';
import './___packages';
=======
>>>>>>> ad79cc8a
import { waitError } from './___testHelpers';
import { initTRPC, TRPCError } from '@trpc/server';

test('middleware swap', async () => {
  const t = initTRPC.create();
  const router = t.router({
    test: t.procedure
      .use((opts) =>
        opts.next({
          getRawInput: () => Promise.resolve('foo'),
        }),
      )
      .use((opts) => {
        const raw = opts.getRawInput();
        return opts.next({
          input: raw,
        });
      })
      .query((opts) => opts.input),
  });

  const caller = router.createCaller({});

  const result = await caller.test();

  expect(result).toBe('foo');
});

test('untyped caller', async () => {
  const t = initTRPC.create();
  const router = t.router({
    test: t.procedure
      .use((opts) => {
        const raw = opts.getRawInput();
        return opts.next({
          input: raw,
        });
      })
      .query((opts) => opts.input),
  });

  const result = await router.test({
    getRawInput: () => Promise.resolve('foo'),
    ctx: {},
    path: 'test',
    type: 'query',
    input: 'foo',
  });
  expect(result).toBe('foo');
});

test('getRawInput fails', async () => {
  const t = initTRPC.create();
  const router = t.router({
    test: t.procedure
      .use((opts) => {
        const raw = opts.getRawInput();
        return opts.next({
          input: raw,
        });
      })
      .query((opts) => opts.input),
  });

  const result = await waitError<TRPCError>(
    router.test({
      getRawInput: () => Promise.reject(new Error('boo')),
      ctx: {},
      path: 'test',
      type: 'query',
      input: 'foo',
    }),
  );

  expect(result.code).toBe('INTERNAL_SERVER_ERROR');
  expect(result.message).toMatchInlineSnapshot('"boo"');
});<|MERGE_RESOLUTION|>--- conflicted
+++ resolved
@@ -1,10 +1,5 @@
-<<<<<<< HEAD
+import { waitError } from './___testHelpers';
 import { initTRPC, TRPCError } from '@trpc/core';
-import './___packages';
-=======
->>>>>>> ad79cc8a
-import { waitError } from './___testHelpers';
-import { initTRPC, TRPCError } from '@trpc/server';
 
 test('middleware swap', async () => {
   const t = initTRPC.create();
