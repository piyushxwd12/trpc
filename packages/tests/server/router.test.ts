<<<<<<< HEAD
import './___packages';
import { initTRPC } from '@trpc/server';
=======
import { initTRPC } from '@trpc/server/core';
>>>>>>> ad79cc8a

const t = initTRPC.create();

describe('router', () => {
  test('is a reserved word', async () => {
    expect(() => {
      return t.router({
        then: t.procedure.query(() => 'hello'),
      });
    }).toThrowErrorMatchingInlineSnapshot(
      `"Reserved words used in \`router({})\` call: then"`,
    );
  });

  // Regression https://github.com/trpc/trpc/pull/2562
  test('because it creates async fns that returns proxy objects', async () => {
    const appRouter = t.router({});
    const asyncFnThatReturnsCaller = async () => appRouter.createCaller({});

    await asyncFnThatReturnsCaller();
  });

  test('should not duplicate key', async () => {
    expect(() =>
      t.router({
        foo: t.router({
          '.bar': t.procedure.query(() => 'bar' as const),
        }),
        'foo.': t.router({
          bar: t.procedure.query(() => 'bar' as const),
        }),
      }),
    ).toThrow('Duplicate key: foo..bar');
  });
});<|MERGE_RESOLUTION|>--- conflicted
+++ resolved
@@ -1,9 +1,4 @@
-<<<<<<< HEAD
-import './___packages';
 import { initTRPC } from '@trpc/server';
-=======
-import { initTRPC } from '@trpc/server/core';
->>>>>>> ad79cc8a
 
 const t = initTRPC.create();
 
