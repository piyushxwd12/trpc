--- conflicted
+++ resolved
@@ -9,13 +9,9 @@
  */
 /* eslint-disable @typescript-eslint/no-non-null-assertion */
 import http from 'http';
-<<<<<<< HEAD
 // @trpc/server
 import type { AnyRouter } from '../@trpc/server';
-=======
-import type { AnyRouter } from '../core';
-import { toURL } from '../http/toURL';
->>>>>>> 3bdb43bd
+import { toURL } from '../@trpc/server/http';
 import type {
   NodeHTTPCreateContextFnOptions,
   NodeHTTPHandlerOptions,
@@ -34,17 +30,11 @@
   opts: CreateHTTPHandlerOptions<TRouter>,
 ) {
   return async (req: http.IncomingMessage, res: http.ServerResponse) => {
-<<<<<<< HEAD
-    // Get procedure path and remove the leading slash, `/procedure -> procedure`
-    // Use dummy hostname if one is not provided.
-    const path = new URL(req.url!, 'http://127.0.0.1').pathname.slice(1);
-=======
     const url = toURL(req.url!);
 
     // get procedure path and remove the leading slash
     // /procedure -> procedure
     const path = url.pathname.slice(1);
->>>>>>> 3bdb43bd
 
     await nodeHTTPRequestHandler({
       // FIXME: no typecasting should be needed here
