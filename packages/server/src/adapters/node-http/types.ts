--- conflicted
+++ resolved
@@ -1,13 +1,6 @@
 import { IncomingMessage, ServerResponse } from 'http';
 import { AnyRouter, inferRouterContext } from '../../core';
-<<<<<<< HEAD
-import {
-  HTTPBaseHandlerOptions,
-  TRPCRequestInfo,
-} from '../../http/internals/types';
-=======
-import { HTTPBaseHandlerOptions } from '../../http';
->>>>>>> ababea8d
+import { HTTPBaseHandlerOptions, TRPCRequestInfo } from '../../http';
 import { MaybePromise } from '../../types';
 
 interface ParsedQs {
