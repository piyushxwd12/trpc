--- conflicted
+++ resolved
@@ -1,21 +1,13 @@
 import { Readable } from 'node:stream';
 import { FastifyReply, FastifyRequest } from 'fastify';
-<<<<<<< HEAD
 import { AnyRouter } from '../../core';
 import {
+  getBatchStreamFormatter,
   HTTPBaseHandlerOptions,
   HTTPRequest,
   ResolveHTTPRequestOptionsContextFn,
 } from '../../http';
-=======
-import { AnyRouter, inferRouterContext } from '../../core';
-import {
-  getBatchStreamFormatter,
-  HTTPBaseHandlerOptions,
-  HTTPRequest,
-} from '../../http';
 import { HTTPResponse, ResponseChunk } from '../../http/internals/types';
->>>>>>> 49b0a55b
 import { resolveHTTPResponse } from '../../http/resolveHTTPResponse';
 import { NodeHTTPCreateContextOption } from '../node-http';
 
