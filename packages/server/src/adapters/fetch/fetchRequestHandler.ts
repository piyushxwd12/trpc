import { AnyRouter } from '../../core';
import { HTTPRequest } from '../../http';
import { resolveHTTPResponse } from '../../http/resolveHTTPResponse';
import { FetchHandlerOptions } from './types';

export type FetchHandlerRequestOptions<TRouter extends AnyRouter> =
  FetchHandlerOptions<TRouter> & {
    req: Request;
    endpoint: string;
  };

export async function fetchRequestHandler<TRouter extends AnyRouter>(
  opts: FetchHandlerRequestOptions<TRouter>,
): Promise<Response> {
  const resHeaders = new Headers();

  const createContext = async () => {
    return opts.createContext?.({ req: opts.req, resHeaders });
  };

  const url = new URL(opts.req.url);
  const path = url.pathname.slice(opts.endpoint.length + 1);
  const req: HTTPRequest = {
    query: url.searchParams,
    method: opts.req.method,
    headers: Object.fromEntries(opts.req.headers),
    body: opts.req.headers.get('content-type')?.startsWith('application/json')
      ? await opts.req.text()
      : '',
  };

<<<<<<< HEAD
  const result = await resolveHTTPResponse({
=======
  let resolve: (value: Response) => void;
  const promise = new Promise<Response>((r) => (resolve = r));
  let status = 200;

  let isStream = false;
  let controller: ReadableStreamController<any>;
  let encoder: TextEncoder;
  let formatter: ReturnType<typeof getBatchStreamFormatter>;
  const unstable_onHead = (head: HTTPResponse, isStreaming: boolean) => {
    for (const [key, value] of Object.entries(head.headers ?? {})) {
      /* istanbul ignore if -- @preserve */
      if (typeof value === 'undefined') {
        continue;
      }
      if (typeof value === 'string') {
        resHeaders.set(key, value);
        continue;
      }
      for (const v of value) {
        resHeaders.append(key, v);
      }
    }
    status = head.status;
    if (isStreaming) {
      resHeaders.set('Transfer-Encoding', 'chunked');
      resHeaders.append('Vary', 'trpc-batch-mode');
      const stream = new ReadableStream({
        start(c) {
          controller = c;
        },
      });
      const response = new Response(stream, {
        status,
        headers: resHeaders,
      });
      resolve(response);
      encoder = new TextEncoder();
      formatter = getBatchStreamFormatter();
      isStream = true;
    }
  };

  const unstable_onChunk = ([index, string]: ResponseChunk) => {
    if (index === -1) {
      // full response, no streaming
      const response = new Response(string || null, {
        status,
        headers: resHeaders,
      });
      resolve(response);
    } else {
      controller.enqueue(encoder.encode(formatter(index, string)));
    }
  };

  resolveHTTPResponse({
>>>>>>> a51f5af4
    req,
    createContext,
    path,
    router: opts.router,
    batching: opts.batching,
    responseMeta: opts.responseMeta,
    onError(o) {
      opts?.onError?.({ ...o, req: opts.req });
    },
<<<<<<< HEAD
    unstable_streamSupport: ['json', 'sse'],
  });

  for (const [key, value] of Object.entries(result.headers ?? {})) {
    /* istanbul ignore if -- @preserve */
    if (typeof value === 'undefined') {
      continue;
    }

    if (typeof value === 'string') {
      resHeaders.set(key, value);
      continue;
    }

    for (const v of value) {
      resHeaders.append(key, v);
    }
  }

  const res = new Response(result.body, {
    status: result.status,
    headers: resHeaders,
  });
=======
    unstable_onHead,
    unstable_onChunk,
  })
    .then(() => {
      if (isStream) {
        controller.enqueue(encoder.encode(formatter.end()));
        controller.close();
      }
    })
    .catch(() => {
      if (isStream) {
        controller.close();
      }
    });
>>>>>>> a51f5af4

  return res;
}<|MERGE_RESOLUTION|>--- conflicted
+++ resolved
@@ -29,66 +29,7 @@
       : '',
   };
 
-<<<<<<< HEAD
   const result = await resolveHTTPResponse({
-=======
-  let resolve: (value: Response) => void;
-  const promise = new Promise<Response>((r) => (resolve = r));
-  let status = 200;
-
-  let isStream = false;
-  let controller: ReadableStreamController<any>;
-  let encoder: TextEncoder;
-  let formatter: ReturnType<typeof getBatchStreamFormatter>;
-  const unstable_onHead = (head: HTTPResponse, isStreaming: boolean) => {
-    for (const [key, value] of Object.entries(head.headers ?? {})) {
-      /* istanbul ignore if -- @preserve */
-      if (typeof value === 'undefined') {
-        continue;
-      }
-      if (typeof value === 'string') {
-        resHeaders.set(key, value);
-        continue;
-      }
-      for (const v of value) {
-        resHeaders.append(key, v);
-      }
-    }
-    status = head.status;
-    if (isStreaming) {
-      resHeaders.set('Transfer-Encoding', 'chunked');
-      resHeaders.append('Vary', 'trpc-batch-mode');
-      const stream = new ReadableStream({
-        start(c) {
-          controller = c;
-        },
-      });
-      const response = new Response(stream, {
-        status,
-        headers: resHeaders,
-      });
-      resolve(response);
-      encoder = new TextEncoder();
-      formatter = getBatchStreamFormatter();
-      isStream = true;
-    }
-  };
-
-  const unstable_onChunk = ([index, string]: ResponseChunk) => {
-    if (index === -1) {
-      // full response, no streaming
-      const response = new Response(string || null, {
-        status,
-        headers: resHeaders,
-      });
-      resolve(response);
-    } else {
-      controller.enqueue(encoder.encode(formatter(index, string)));
-    }
-  };
-
-  resolveHTTPResponse({
->>>>>>> a51f5af4
     req,
     createContext,
     path,
@@ -98,7 +39,6 @@
     onError(o) {
       opts?.onError?.({ ...o, req: opts.req });
     },
-<<<<<<< HEAD
     unstable_streamSupport: ['json', 'sse'],
   });
 
@@ -122,22 +62,6 @@
     status: result.status,
     headers: resHeaders,
   });
-=======
-    unstable_onHead,
-    unstable_onChunk,
-  })
-    .then(() => {
-      if (isStream) {
-        controller.enqueue(encoder.encode(formatter.end()));
-        controller.close();
-      }
-    })
-    .catch(() => {
-      if (isStream) {
-        controller.close();
-      }
-    });
->>>>>>> a51f5af4
 
   return res;
 }