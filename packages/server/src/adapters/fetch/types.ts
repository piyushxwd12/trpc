import { AnyRouter, inferRouterContext } from '../../core';
<<<<<<< HEAD
import {
  HTTPBaseHandlerOptions,
  TRPCRequestInfo,
} from '../../http/internals/types';
=======
import { HTTPBaseHandlerOptions } from '../../http';
>>>>>>> ababea8d

export type FetchCreateContextFnOptions = {
  req: Request;
  resHeaders: Headers;
  info: TRPCRequestInfo;
};

export type FetchCreateContextFn<TRouter extends AnyRouter> = (
  opts: FetchCreateContextFnOptions,
) => inferRouterContext<TRouter> | Promise<inferRouterContext<TRouter>>;

export type FetchCreateContextOption<TRouter extends AnyRouter> =
  unknown extends inferRouterContext<TRouter>
    ? {
        /**
         * @link https://trpc.io/docs/context
         **/
        createContext?: FetchCreateContextFn<TRouter>;
      }
    : {
        /**
         * @link https://trpc.io/docs/context
         **/
        createContext: FetchCreateContextFn<TRouter>;
      };

export type FetchHandlerOptions<TRouter extends AnyRouter> =
  HTTPBaseHandlerOptions<TRouter, Request> & FetchCreateContextOption<TRouter>;<|MERGE_RESOLUTION|>--- conflicted
+++ resolved
@@ -1,12 +1,5 @@
 import { AnyRouter, inferRouterContext } from '../../core';
-<<<<<<< HEAD
-import {
-  HTTPBaseHandlerOptions,
-  TRPCRequestInfo,
-} from '../../http/internals/types';
-=======
-import { HTTPBaseHandlerOptions } from '../../http';
->>>>>>> ababea8d
+import { HTTPBaseHandlerOptions, TRPCRequestInfo } from '../../http';
 
 export type FetchCreateContextFnOptions = {
   req: Request;
