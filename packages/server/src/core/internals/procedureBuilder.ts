--- conflicted
+++ resolved
@@ -342,13 +342,6 @@
           rawInput: callOpts.rawInput ?? opts.rawInput,
           meta: _def.meta,
           input: callOpts.input,
-<<<<<<< HEAD
-          next: async (nextOpts?: {
-            ctx?: Record<string, unknown>;
-            input?: unknown;
-          }) => {
-            return await callRecursive({
-=======
           next(_nextOpts?: any) {
             const nextOpts = _nextOpts as
               | {
@@ -359,7 +352,6 @@
               | undefined;
 
             return callRecursive({
->>>>>>> 165ff9fe
               index: callOpts.index + 1,
               ctx:
                 nextOpts && 'ctx' in nextOpts
