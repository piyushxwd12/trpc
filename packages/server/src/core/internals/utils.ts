--- conflicted
+++ resolved
@@ -29,15 +29,6 @@
     : TType
   : never;
 
-<<<<<<< HEAD
-=======
-/**
- * @internal
- */
-export type OverwriteKnown<TType, TWith> = {
-  [K in keyof TType]: K extends keyof TWith ? TWith[K] : TType[K];
-};
->>>>>>> f27d50c7
 /**
  * @internal
  */
