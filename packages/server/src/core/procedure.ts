--- conflicted
+++ resolved
@@ -56,15 +56,7 @@
   TParams extends ProcedureParams<AnyProcedureParams>,
 > {
   _type: TType;
-<<<<<<< HEAD
-  _def: TParams & ProcedureBuilderDef<TParams>;
-=======
   _def: ProcedureBuilderDef<TParams> & TParams;
-  /**
-   * @deprecated use `._def.meta` instead
-   */
-  meta?: TParams['_meta'];
->>>>>>> b92f34aa
   _procedure: true;
   /**
    * @internal
