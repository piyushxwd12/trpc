import type { Observable } from '../observable';
import { createRecursiveProxy } from './createProxy';
import { defaultFormatter } from './error/formatter';
import { TRPCError } from './error/TRPCError';
import type { AnyProcedure, inferProcedureInput } from './procedure';
import type { ProcedureCallOptions } from './procedureBuilder';
import type { AnyRootTypes, RootConfig } from './rootConfig';
import { defaultTransformer } from './transformer';
import type { MaybePromise, ValueOf } from './types';
import { mergeWithoutOverrides, omitPrototype } from './utils';

export interface RouterRecord {
  [key: string]: AnyProcedure | RouterRecord;
}

type DecorateProcedure<TProcedure extends AnyProcedure> = (
  input: inferProcedureInput<TProcedure>,
) => Promise<
  TProcedure['_def']['type'] extends 'subscription'
    ? Observable<TProcedure['_def']['_output_out'], TRPCError>
    : TProcedure['_def']['_output_out']
>;

/**
 * @internal
 */
export type DecorateRouterRecord<TRecord extends RouterRecord> = {
  [TKey in keyof TRecord]: TRecord[TKey] extends AnyProcedure
    ? DecorateProcedure<TRecord[TKey]>
    : TRecord[TKey] extends RouterRecord
    ? DecorateRouterRecord<TRecord[TKey]>
    : never;
};

/**
 * @internal
 */
export type RouterCaller<
  TRoot extends AnyRootTypes,
  TRecord extends RouterRecord,
> = (
  /**
   * @note
   * If passing a function, we recommend it's a cached function
   * e.g. wrapped in `React.cache` to avoid unnecessary computations
   */
  ctx: TRoot['ctx'] | (() => MaybePromise<TRoot['ctx']>),
) => DecorateRouterRecord<TRecord>;

type LazyLoader<TAny> = {
  load: () => Promise<void>;
  ref: Lazy<TAny>;
};
export interface Router<
  TRoot extends AnyRootTypes,
  TRecord extends RouterRecord,
> {
  _def: {
    _config: RootConfig<TRoot>;
    router: true;
    procedure?: never;
    procedures: Record<string, AnyProcedure>;
    record: TRecord;
    lazy: Record<string, LazyLoader<AnyRouter>>;
  };
  /**
   * @deprecated use `t.createCallerFactory(router)` instead
   * @link https://trpc.io/docs/v11/server/server-side-calls
   */
  createCaller: RouterCaller<TRoot, TRecord>;
}

export type BuiltRouter<
  TRoot extends AnyRootTypes,
  TDef extends RouterRecord,
> = Router<TRoot, TDef> & TDef;

export type AnyRouter = Router<any, any>;

export type inferRouterRootTypes<TRouter extends AnyRouter> =
  TRouter['_def']['_config']['$types'];

export type inferRouterContext<TRouter extends AnyRouter> =
  inferRouterRootTypes<TRouter>['ctx'];
export type inferRouterError<TRouter extends AnyRouter> =
  inferRouterRootTypes<TRouter>['errorShape'];
export type inferRouterMeta<TRouter extends AnyRouter> =
  inferRouterRootTypes<TRouter>['meta'];

function isRouter(value: ValueOf<CreateRouterOptions>): value is AnyRouter {
  return typeof value === 'object' && value._def && 'router' in value._def;
}

const emptyRouter = {
  _ctx: null as any,
  _errorShape: null as any,
  _meta: null as any,
  queries: {},
  mutations: {},
  subscriptions: {},
  errorFormatter: defaultFormatter,
  transformer: defaultTransformer,
};

/**
 * Reserved words that can't be used as router or procedure names
 */
const reservedWords = [
  /**
   * Then is a reserved word because otherwise we can't return a promise that returns a Proxy
   * since JS will think that `.then` is something that exists
   */
  'then',
];

const lazySymbol = Symbol('lazy');
export type Lazy<TAny> = (() => Promise<TAny>) & { [lazySymbol]: true };

export type CreateRouterOptions = {
  [key: string]:
    | AnyProcedure
    | AnyRouter
    | CreateRouterOptions
    | Lazy<AnyRouter>;
};

export function lazy<TAny>(getRouter: () => Promise<TAny>): Lazy<TAny> {
  let cachedPromise: Promise<TAny> | null = null;
  const lazyGetter = (() => {
    if (!cachedPromise) {
      cachedPromise = getRouter();
    }
    return cachedPromise;
  }) as Lazy<TAny>;
  lazyGetter[lazySymbol] = true;
  return lazyGetter;
}

function isLazy<TAny>(input: unknown): input is Lazy<TAny> {
  return typeof input === 'function' && lazySymbol in input;
}

export type DecorateCreateRouterOptions<
  TRouterOptions extends CreateRouterOptions,
> = {
  [K in keyof TRouterOptions]: TRouterOptions[K] extends infer $Value
    ? $Value extends AnyProcedure
      ? $Value
      : $Value extends Router<any, infer TRecord>
      ? TRecord
      : $Value extends CreateRouterOptions
      ? DecorateCreateRouterOptions<$Value>
      : $Value extends Lazy<infer $Lazy>
      ? $Lazy extends Router<any, infer TRecord>
        ? TRecord
        : never
      : never
    : never;
};

/**
 * @internal
 */
export function createRouterFactory<TRoot extends AnyRootTypes>(
  config: RootConfig<TRoot>,
) {
  function createRouterInner<TInput extends RouterRecord>(
    input: TInput,
  ): BuiltRouter<TRoot, TInput>;
  function createRouterInner<TInput extends CreateRouterOptions>(
    input: TInput,
  ): BuiltRouter<TRoot, DecorateCreateRouterOptions<TInput>>;
  function createRouterInner(input: RouterRecord | CreateRouterOptions) {
    const reservedWordsUsed = new Set(
      Object.keys(input).filter((v) => reservedWords.includes(v)),
    );
    if (reservedWordsUsed.size > 0) {
      throw new Error(
        'Reserved words used in `router({})` call: ' +
          Array.from(reservedWordsUsed).join(', '),
      );
    }

    const procedures: Record<string, AnyProcedure> = omitPrototype({});
    const lazy: Record<string, LazyLoader<AnyRouter>> = omitPrototype({});

    function createLazyLoader(opts: {
      ref: Lazy<AnyRouter>;
      path: string[];
      key: string;
      aggregate: RouterRecord;
    }): LazyLoader<AnyRouter> {
      return {
        ref: opts.ref,
        load: async () => {
          const router = await opts.ref();
          const lazyPath = [...opts.path, opts.key];
          const lazyKey = lazyPath.join('.');

          opts.aggregate[opts.key] = step(router._def.record, lazyPath);
          //
          delete lazy[lazyKey];

          // add lazy loaders for nested routers
          for (const [nestedKey, nestedItem] of Object.entries(
            router._def.lazy,
          )) {
            const nestedRouterKey = [...lazyPath, nestedKey].join('.');

            // console.log('adding lazy', nestedRouterKey);
            lazy[nestedRouterKey] = createLazyLoader({
              ref: nestedItem.ref,
              path: lazyPath,
              key: nestedKey,
              aggregate: opts.aggregate[opts.key] as RouterRecord,
            });
          }
        },
      };
    }
    function step(from: CreateRouterOptions, path: string[] = []) {
      const aggregate: RouterRecord = omitPrototype({});
      for (const [key, item] of Object.entries(from ?? {})) {
        if (isLazy(item)) {
          lazy[[...path, key].join('.')] = createLazyLoader({
            path,
            ref: item,
            key,
            aggregate,
          });
          continue;
        }
        if (isRouter(item)) {
          aggregate[key] = step(item._def.record, [...path, key]);
          continue;
        }
        if (!isProcedure(item)) {
          // RouterRecord
          aggregate[key] = step(item, [...path, key]);
          continue;
        }

        const newPath = [...path, key].join('.');

        if (procedures[newPath]) {
          throw new Error(`Duplicate key: ${newPath}`);
        }

        procedures[newPath] = item;
        aggregate[key] = item;
      }

      return aggregate;
    }
    const record = step(input);

    const _def: AnyRouter['_def'] = {
      _config: config,
      router: true,
      procedures,
      lazy,
      ...emptyRouter,
      record,
    };

    return {
      ...record,
      _def,
      createCaller: createCallerInner(_def),
    };
  }

  return createRouterInner;
}

function isProcedure(
  value: ValueOf<CreateRouterOptions>,
): value is AnyProcedure {
  return typeof value === 'function' && 'procedure' in value;
}

async function getProcedureAtPath(_def: AnyRouter['_def'], path: string) {
  let procedure = _def.procedures[path];

  while (!procedure) {
    const key = Object.keys(_def.lazy).find((key) => path.startsWith(key));
    // console.log(`found lazy: ${key ?? 'NOPE'} (fullPath: ${fullPath})`);

    if (!key) {
      throw new TRPCError({
        code: 'NOT_FOUND',
        message: `No "query"-procedure on path "${path}"`,
      });
    }
    // console.log('loading', key, '.......');
    // eslint-disable-next-line @typescript-eslint/no-non-null-assertion
    const lazyRouter = _def.lazy[key]!;
    await lazyRouter.load();

    procedure = _def.procedures[path];
  }

  return procedure;
}
/**
 * @internal
 */
<<<<<<< HEAD
export async function callProcedure(
  opts: ProcedureCallOptions & { _def: AnyRouter['_def'] },
) {
  const { type, path, _def } = opts;

  const procedure = await getProcedureAtPath(_def, path);

  if (procedure._def.type !== type) {
=======
export function callProcedure(
  opts: ProcedureCallOptions & {
    procedures: RouterRecord;
    allowMethodOverride?: boolean;
  },
) {
  const { type, path } = opts;
  const proc = opts.procedures[path];
  if (
    !proc ||
    !isProcedure(proc) ||
    (proc._def.type !== type && !opts.allowMethodOverride)
  ) {
>>>>>>> 2486831f
    throw new TRPCError({
      code: 'NOT_FOUND',
      message: `No "${type}"-procedure on path "${path}"`,
    });
  }

  return procedure(opts);
}

function createCallerInner<
  TRoot extends AnyRootTypes,
  TRecord extends RouterRecord,
>(_def: Router<TRoot, TRecord>['_def']): RouterCaller<TRoot, TRecord> {
  type Context = TRoot['ctx'];

  return function createCaller(maybeContext) {
    const proxy = createRecursiveProxy(({ path, args }) => {
      const fullPath = path.join('.');

      async function callProc(ctx: Context) {
        const procedure = await getProcedureAtPath(_def, fullPath);

        return procedure({
          path: fullPath,
          getRawInput: async () => args[0],
          ctx,
          type: procedure._def.type,
        });
      }

      if (typeof maybeContext === 'function') {
        const context = (maybeContext as () => MaybePromise<Context>)();
        if (context instanceof Promise) {
          return context.then(callProc);
        }
        return callProc(context);
      }

      return callProc(maybeContext);
    });

    return proxy as ReturnType<RouterCaller<any, any>>;
  };
}

export function createCallerFactory<TRoot extends AnyRootTypes>() {
  return function createCaller<TRecord extends RouterRecord>(
    router: Router<TRoot, TRecord>,
  ): RouterCaller<TRoot, TRecord> {
    const _def = router._def;

    return createCallerInner(_def);
  };
}

/** @internal */
type MergeRouters<
  TRouters extends AnyRouter[],
  TRoot extends AnyRootTypes = TRouters[0]['_def']['_config']['$types'],
  // eslint-disable-next-line @typescript-eslint/ban-types
  TRecord extends RouterRecord = {},
> = TRouters extends [
  infer Head extends AnyRouter,
  ...infer Tail extends AnyRouter[],
]
  ? MergeRouters<Tail, TRoot, Head['_def']['record'] & TRecord>
  : BuiltRouter<TRoot, TRecord>;

export function mergeRouters<TRouters extends AnyRouter[]>(
  ...routerList: [...TRouters]
): MergeRouters<TRouters> {
  const record = mergeWithoutOverrides(
    {},
    ...routerList.map((r) => r._def.record),
  );
  const errorFormatter = routerList.reduce(
    (currentErrorFormatter, nextRouter) => {
      if (
        nextRouter._def._config.errorFormatter &&
        nextRouter._def._config.errorFormatter !== defaultFormatter
      ) {
        if (
          currentErrorFormatter !== defaultFormatter &&
          currentErrorFormatter !== nextRouter._def._config.errorFormatter
        ) {
          throw new Error('You seem to have several error formatters');
        }
        return nextRouter._def._config.errorFormatter;
      }
      return currentErrorFormatter;
    },
    defaultFormatter,
  );

  const transformer = routerList.reduce((prev, current) => {
    if (
      current._def._config.transformer &&
      current._def._config.transformer !== defaultTransformer
    ) {
      if (
        prev !== defaultTransformer &&
        prev !== current._def._config.transformer
      ) {
        throw new Error('You seem to have several transformers');
      }
      return current._def._config.transformer;
    }
    return prev;
  }, defaultTransformer);

  const router = createRouterFactory({
    errorFormatter,
    transformer,
    isDev: routerList.every((r) => r._def._config.isDev),
    allowOutsideOfServer: routerList.every(
      (r) => r._def._config.allowOutsideOfServer,
    ),
    isServer: routerList.every((r) => r._def._config.isServer),
    $types: routerList[0]?._def._config.$types,
  })(record);

  return router as MergeRouters<TRouters>;
}<|MERGE_RESOLUTION|>--- conflicted
+++ resolved
@@ -305,30 +305,18 @@
 /**
  * @internal
  */
-<<<<<<< HEAD
 export async function callProcedure(
-  opts: ProcedureCallOptions & { _def: AnyRouter['_def'] },
-) {
-  const { type, path, _def } = opts;
-
-  const procedure = await getProcedureAtPath(_def, path);
-
-  if (procedure._def.type !== type) {
-=======
-export function callProcedure(
   opts: ProcedureCallOptions & {
-    procedures: RouterRecord;
+    _def: AnyRouter['_def'];
+
     allowMethodOverride?: boolean;
   },
 ) {
-  const { type, path } = opts;
-  const proc = opts.procedures[path];
-  if (
-    !proc ||
-    !isProcedure(proc) ||
-    (proc._def.type !== type && !opts.allowMethodOverride)
-  ) {
->>>>>>> 2486831f
+  const { type, path, _def } = opts;
+
+  const procedure = await getProcedureAtPath(_def, path);
+
+  if (procedure._def.type !== type && !opts.allowMethodOverride) {
     throw new TRPCError({
       code: 'NOT_FOUND',
       message: `No "${type}"-procedure on path "${path}"`,
