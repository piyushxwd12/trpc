--- conflicted
+++ resolved
@@ -137,44 +137,8 @@
       preprocessedBody: opts.preprocessedBody ?? false,
     });
 
-<<<<<<< HEAD
-    const deserializeInputValue = (rawValue: unknown) => {
-      return typeof rawValue !== 'undefined'
-        ? router._def._config.transformer.input.deserialize(rawValue)
-        : rawValue;
-    };
-    const getInputs = (): Record<number, unknown> => {
-      if (!isBatchCall) {
-        return {
-          0: deserializeInputValue(rawInput),
-        };
-      }
-
-      /* istanbul ignore if -- @preserve */
-      if (
-        rawInput == null ||
-        typeof rawInput !== 'object' ||
-        Array.isArray(rawInput)
-      ) {
-        throw new TRPCError({
-          code: 'BAD_REQUEST',
-          message: '"input" needs to be an object when doing a batch call',
-        });
-      }
-      const input: Record<number, unknown> = {};
-      for (const key in rawInput) {
-        const k = key as any as number;
-        const rawValue = rawInput[k];
-
-        const value = deserializeInputValue(rawValue);
-
-        input[k] = value;
-      }
-      return input;
-    };
-    const inputs = getInputs();
-
     paths = isBatchCall ? opts.path.split(',') : [opts.path];
+
     const requestInfo: TRPCRequestInfo = {
       isBatchCall,
       calls: paths.map((path, idx) => ({
@@ -184,10 +148,6 @@
       })),
     };
     ctx = await opts.createContext({ info: requestInfo });
-=======
-    paths = isBatchCall ? opts.path.split(',') : [opts.path];
-    ctx = await opts.createContext();
->>>>>>> 165ff9fe
 
     const rawResults = await Promise.all(
       paths.map(async (path, index) => {
