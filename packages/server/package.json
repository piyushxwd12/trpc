{
  "name": "@trpc/server",
  "version": "10.25.0",
  "description": "The tRPC server library",
  "author": "KATT",
  "license": "MIT",
  "main": "dist/index.js",
  "module": "dist/index.mjs",
  "typings": "dist/index.d.ts",
  "homepage": "https://trpc.io",
  "repository": {
    "type": "git",
    "url": "git+https://github.com/trpc/trpc.git",
    "directory": "packages/server"
  },
  "eslintConfig": {
    "overrides": [
      {
        "files": [
          "src"
        ],
        "rules": {
          "explicit-module-boundary-types": "off",
          "no-restricted-imports": [
            "error",
            "@trpc/server"
          ]
        }
      }
    ]
  },
  "scripts": {
    "build": "rollup --config rollup.config.ts --configPlugin rollup-plugin-swc3",
    "dev": "pnpm build --watch",
    "codegen:entrypoints": "tsx entrypoints.script.ts",
    "benchmark": "tsc --project tsconfig.benchmark.json",
    "lint": "eslint --cache --ext \".js,.ts,.tsx\" --ignore-path ../../.gitignore --report-unused-disable-directives src",
    "ts-watch": "tsc --project tsconfig.watch.json"
  },
  "exports": {
    "./package.json": "./package.json",
    ".": {
      "import": "./dist/index.mjs",
      "require": "./dist/index.js",
      "default": "./dist/index.js"
    },
    "./adapters/aws-lambda": {
      "import": "./dist/adapters/aws-lambda/index.mjs",
      "require": "./dist/adapters/aws-lambda/index.js",
      "default": "./dist/adapters/aws-lambda/index.js"
    },
    "./adapters/express": {
      "import": "./dist/adapters/express.mjs",
      "require": "./dist/adapters/express.js",
      "default": "./dist/adapters/express.js"
    },
    "./adapters/fastify": {
      "import": "./dist/adapters/fastify/index.mjs",
      "require": "./dist/adapters/fastify/index.js",
      "default": "./dist/adapters/fastify/index.js"
    },
    "./adapters/next": {
      "import": "./dist/adapters/next.mjs",
      "require": "./dist/adapters/next.js",
      "default": "./dist/adapters/next.js"
    },
    "./adapters/node-http": {
      "import": "./dist/adapters/node-http/index.mjs",
      "require": "./dist/adapters/node-http/index.js",
      "default": "./dist/adapters/node-http/index.js"
    },
    "./adapters/node-http/content-type/json": {
      "import": "./dist/adapters/node-http/content-type/json/index.mjs",
      "require": "./dist/adapters/node-http/content-type/json/index.js",
      "default": "./dist/adapters/node-http/content-type/json/index.js"
    },
    "./adapters/node-http/content-type/form-data": {
      "import": "./dist/adapters/node-http/content-type/form-data/index.mjs",
      "require": "./dist/adapters/node-http/content-type/form-data/index.js",
      "default": "./dist/adapters/node-http/content-type/form-data/index.js"
    },
    "./adapters/standalone": {
      "import": "./dist/adapters/standalone.mjs",
      "require": "./dist/adapters/standalone.js",
      "default": "./dist/adapters/standalone.js"
    },
    "./adapters/ws": {
      "import": "./dist/adapters/ws.mjs",
      "require": "./dist/adapters/ws.js",
      "default": "./dist/adapters/ws.js"
    },
    "./adapters/fetch": {
      "import": "./dist/adapters/fetch/index.mjs",
      "require": "./dist/adapters/fetch/index.js",
      "default": "./dist/adapters/fetch/index.js"
    },
    "./http": {
      "import": "./dist/http/index.mjs",
      "require": "./dist/http/index.js",
      "default": "./dist/http/index.js"
    },
    "./rpc": {
      "import": "./dist/rpc/index.mjs",
      "require": "./dist/rpc/index.js",
      "default": "./dist/rpc/index.js"
    },
    "./observable": {
      "import": "./dist/observable/index.mjs",
      "require": "./dist/observable/index.js",
      "default": "./dist/observable/index.js"
    },
    "./subscription": {
      "import": "./dist/subscription.mjs",
      "require": "./dist/subscription.js",
      "default": "./dist/subscription.js"
    },
    "./shared": {
      "import": "./dist/shared/index.mjs",
      "require": "./dist/shared/index.js",
      "default": "./dist/shared/index.js"
    }
  },
  "files": [
    "dist",
    "src",
    "README.md",
    "package.json",
    "adapters",
    "http",
    "rpc",
    "observable",
    "subscription",
    "shared"
  ],
  "publishConfig": {
    "access": "public"
  },
  "devDependencies": {
    "@fastify/websocket": "^7.1.2",
    "@tanstack/react-query": "^4.18.0",
<<<<<<< HEAD
    "@types/aws-lambda": "^8.10.115",
    "@types/express": "^4.17.17",
    "@types/hash-sum": "^1.0.0",
    "@types/node": "^18.7.20",
    "@types/react": "^18.2.5",
    "@types/react-dom": "^18.2.3",
    "@types/ws": "^8.5.4",
=======
    "@types/aws-lambda": "^8.10.97",
    "@types/express": "^4.17.17",
    "@types/hash-sum": "^1.0.0",
    "@types/node": "^18.7.20",
    "@types/react": "^18.2.6",
    "@types/react-dom": "^18.2.4",
    "@types/ws": "^8.2.0",
>>>>>>> af69138e
    "@web3-storage/multipart-parser": "^1.0.0",
    "aws-lambda": "^1.0.7",
    "devalue": "^4.0.0",
    "eslint": "^8.40.0",
    "expect-type": "^0.15.0",
    "express": "^4.17.1",
    "fastify": "^4.13.0",
    "fastify-plugin": "^4.5.0",
    "hash-sum": "^2.0.0",
    "myzod": "^1.3.1",
<<<<<<< HEAD
    "next": "^13.4.0",
=======
    "next": "^13.3.4",
>>>>>>> af69138e
    "react": "^18.2.0",
    "react-dom": "^18.2.0",
    "rollup": "^2.79.1",
    "superjson": "^1.7.4",
    "superstruct": "^1.0.0",
    "tslib": "^2.5.0",
    "tsx": "^3.12.7",
    "typescript": "^4.8.3",
    "vitest": "^0.28.5",
    "ws": "^8.0.0",
    "yup": "^1.0.0",
    "zod": "^3.0.0"
  }
}<|MERGE_RESOLUTION|>--- conflicted
+++ resolved
@@ -138,15 +138,6 @@
   "devDependencies": {
     "@fastify/websocket": "^7.1.2",
     "@tanstack/react-query": "^4.18.0",
-<<<<<<< HEAD
-    "@types/aws-lambda": "^8.10.115",
-    "@types/express": "^4.17.17",
-    "@types/hash-sum": "^1.0.0",
-    "@types/node": "^18.7.20",
-    "@types/react": "^18.2.5",
-    "@types/react-dom": "^18.2.3",
-    "@types/ws": "^8.5.4",
-=======
     "@types/aws-lambda": "^8.10.97",
     "@types/express": "^4.17.17",
     "@types/hash-sum": "^1.0.0",
@@ -154,7 +145,6 @@
     "@types/react": "^18.2.6",
     "@types/react-dom": "^18.2.4",
     "@types/ws": "^8.2.0",
->>>>>>> af69138e
     "@web3-storage/multipart-parser": "^1.0.0",
     "aws-lambda": "^1.0.7",
     "devalue": "^4.0.0",
@@ -165,11 +155,7 @@
     "fastify-plugin": "^4.5.0",
     "hash-sum": "^2.0.0",
     "myzod": "^1.3.1",
-<<<<<<< HEAD
-    "next": "^13.4.0",
-=======
     "next": "^13.3.4",
->>>>>>> af69138e
     "react": "^18.2.0",
     "react-dom": "^18.2.0",
     "rollup": "^2.79.1",
