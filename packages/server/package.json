{
  "name": "@trpc/server",
<<<<<<< HEAD
  "version": "9.0.0-alpha.0",
=======
  "version": "8.4.2",
>>>>>>> 9a5bdf84
  "description": "tRPC Server",
  "author": "KATT",
  "license": "MIT",
  "homepage": "https://trpc.io",
  "repository": {
    "type": "git",
    "url": "git+https://github.com/trpc/trpc.git",
    "directory": "packages/server"
  },
  "eslintConfig": {
    "rules": {
      "explicit-module-boundary-types": "off"
    }
  },
  "preconstruct": {
    "entrypoints": [
      "index.ts",
      "adapters/next.ts",
      "adapters/express.ts",
      "ws/index.ts",
      "rpc/index.ts"
    ]
  },
  "scripts": {
    "test": "jest"
  },
  "main": "dist/trpc-server.cjs.js",
  "module": "dist/trpc-server.esm.js",
  "typings": "dist/trpc-server.cjs.d.ts",
  "files": [
    "README.md",
    "dist",
    "adapters",
    "ws",
    "rpc"
  ],
  "publishConfig": {
    "access": "public"
  },
  "devDependencies": {
    "@testing-library/jest-dom": "^5.11.9",
    "@testing-library/react": "^12.0.0",
    "@testing-library/user-event": "^13.0.7",
    "@types/express": "^4.17.12",
    "@types/hash-sum": "^1.0.0",
    "@types/ws": "^7.4.4",
    "devalue": "^2.0.1",
    "express": "^4.17.1",
    "fastify": "^3.17.0",
    "hash-sum": "^2.0.0",
    "jest": "^27.0.5",
    "myzod": "^1.3.1",
    "next": "^11.1.0",
    "typescript": "4.3.5",
    "ws": "^8.0.0",
    "yup": "^0.32.8",
    "zod": "^3.0.0"
  },
  "gitHead": "82bf01f8759b04f2ade69c9047e28f74f889d547",
  "dependencies": {
    "tslib": "^2.1.0"
  }
}<|MERGE_RESOLUTION|>--- conflicted
+++ resolved
@@ -1,10 +1,6 @@
 {
   "name": "@trpc/server",
-<<<<<<< HEAD
-  "version": "9.0.0-alpha.0",
-=======
   "version": "8.4.2",
->>>>>>> 9a5bdf84
   "description": "tRPC Server",
   "author": "KATT",
   "license": "MIT",
