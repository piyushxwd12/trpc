--- conflicted
+++ resolved
@@ -91,22 +91,9 @@
   TPath extends string,
 > = TProcedure extends AnyQueryProcedure
   ? {
-<<<<<<< HEAD
-=======
-      /**
-       * Method to extract the query key for a procedure
-       * @param type - defaults to `any`
-       * @see https://trpc.io/docs/client/react/getQueryKey
-       * @deprecated - import `getQueryKey` from `@trpc/react-query` instead
-       */
-      getQueryKey: (
-        input: inferProcedureInput<TProcedure>,
-        type?: QueryType,
-      ) => QueryKey;
       /**
        * @see https://trpc.io/docs/client/react/useQuery
        */
->>>>>>> 6a7096d1
       useQuery: ProcedureUseQuery<TProcedure, TPath>;
       /**
        * @see https://trpc.io/docs/client/react/suspense#usesuspensequery
