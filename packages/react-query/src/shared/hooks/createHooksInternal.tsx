--- conflicted
+++ resolved
@@ -126,12 +126,11 @@
             [client, queryClient],
           ),
           ensureQueryData: useCallback(
-            (pathAndInput, opts) => {
+            (queryKey, opts) => {
               return queryClient.ensureQueryData({
                 ...opts,
-                queryKey: getArrayQueryKey(pathAndInput, 'query'),
-                queryFn: () =>
-                  (client as any).query(...getClientArgs(pathAndInput, opts)),
+                queryKey,
+                queryFn: () => client.query(...getClientArgs(queryKey, opts)),
               });
             },
             [client, queryClient],
@@ -249,12 +248,8 @@
       );
     }
     const { abortOnUnmount, client, ssrState, queryClient, prefetchQuery } =
-<<<<<<< HEAD
       useContext();
     const queryKey = getQueryKeyInternal(path, input, 'query');
-=======
-      context;
->>>>>>> 393f15d7
 
     if (
       typeof window === 'undefined' &&
