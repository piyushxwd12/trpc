import {
  dehydrate,
  DehydratedState,
  DehydrateOptions,
  InfiniteData,
  QueryClient,
} from '@tanstack/react-query';
import {
  AnyProcedure,
  AnyQueryProcedure,
  AnyRouter,
  callProcedure,
  ClientDataTransformerOptions,
  Filter,
  inferHandlerInput,
  inferRouterContext,
  ProtectedIntersection,
} from '@trpc/server';
import {
  createFlatProxy,
  createRecursiveProxy,
  inferTransformedProcedureOutput,
} from '@trpc/server/shared';
<<<<<<< HEAD
import { getQueryKeyInternal } from '../internals/getQueryKey';
import {
  CreateTRPCReactQueryClientConfig,
  getQueryClient,
  getQueryType,
} from '../shared';

interface CreateSSGHelpersOptionsBase<TRouter extends AnyRouter> {
  router: TRouter;
  ctx: inferRouterContext<TRouter>;
  transformer?: ClientDataTransformerOptions;
}
export type CreateSSGHelpersOptions<TRouter extends AnyRouter> =
  CreateSSGHelpersOptionsBase<TRouter> & CreateTRPCReactQueryClientConfig;
=======
import { createSSGHelpers } from '../ssg/ssg';
import { CreateServerSideHelpersOptions } from './types';
>>>>>>> c047cf24

type DecorateProcedure<TProcedure extends AnyProcedure> = {
  /**
   * @link https://tanstack.com/query/v4/docs/react/guides/prefetching
   */
  fetch(
    ...args: inferHandlerInput<TProcedure>
  ): Promise<inferTransformedProcedureOutput<TProcedure>>;

  /**
   * @link https://tanstack.com/query/v4/docs/react/guides/prefetching
   */
  fetchInfinite(
    ...args: inferHandlerInput<TProcedure>
  ): Promise<InfiniteData<inferTransformedProcedureOutput<TProcedure>>>;

  /**
   * @link https://tanstack.com/query/v4/docs/react/guides/prefetching
   */
  prefetch(...args: inferHandlerInput<TProcedure>): Promise<void>;

  /**
   * @link https://tanstack.com/query/v4/docs/react/guides/prefetching
   */
  prefetchInfinite(...args: inferHandlerInput<TProcedure>): Promise<void>;
};

/**
 * @internal
 */
export type DecoratedProcedureSSGRecord<TRouter extends AnyRouter> = {
  [TKey in keyof Filter<
    TRouter['_def']['record'],
    AnyRouter | AnyQueryProcedure
  >]: TRouter['_def']['record'][TKey] extends AnyRouter
    ? DecoratedProcedureSSGRecord<TRouter['_def']['record'][TKey]>
    : // utils only apply to queries
      DecorateProcedure<TRouter['_def']['record'][TKey]>;
};

type AnyDecoratedProcedure = DecorateProcedure<any>;

/**
 * Create functions you can use for server-side rendering / static generation
 * @see https://trpc.io/docs/client/nextjs/server-side-helpers
 */
export function createServerSideHelpers<TRouter extends AnyRouter>(
  opts: CreateServerSideHelpersOptions<TRouter>,
) {
  const { router, transformer, ctx } = opts;
  const queryClient = getQueryClient(opts);

  const serialize = transformer
    ? ('input' in transformer ? transformer.input : transformer).serialize
    : (obj: unknown) => obj;

  function _dehydrate(
    opts: DehydrateOptions = {
      shouldDehydrateQuery() {
        // makes sure to serialize errors
        return true;
      },
    },
  ): DehydratedState {
    const before = dehydrate(queryClient, opts);
    const after = serialize(before);
    return after;
  }

  type CreateSSGHelpers = ProtectedIntersection<
    {
      queryClient: QueryClient;
      dehydrate: (opts?: DehydrateOptions) => DehydratedState;
    },
    DecoratedProcedureSSGRecord<TRouter>
  >;

  return createFlatProxy<CreateSSGHelpers>((key) => {
    if (key === 'queryClient') return queryClient;
    if (key === 'dehydrate') return _dehydrate;

    return createRecursiveProxy((opts) => {
      const args = opts.args;
      const input = args[0];
      const arrayPath = [key, ...opts.path];
      const utilName = arrayPath.pop() as keyof AnyDecoratedProcedure;

      const queryFn = () =>
        callProcedure({
          procedures: router._def.procedures,
          path: arrayPath.join('.'),
          rawInput: input,
          ctx,
          type: 'query',
        });

      const queryKey = getQueryKeyInternal(
        arrayPath,
        input,
        getQueryType(utilName),
      );

      const helperMap: Record<keyof AnyDecoratedProcedure, () => unknown> = {
        fetch: () => queryClient.fetchQuery({ queryKey, queryFn }),
        fetchInfinite: () =>
          queryClient.fetchInfiniteQuery({ queryKey, queryFn }),
        prefetch: () => queryClient.prefetchQuery({ queryKey, queryFn }),
        prefetchInfinite: () =>
          queryClient.prefetchInfiniteQuery({ queryKey, queryFn }),
      };

<<<<<<< HEAD
      return helperMap[utilName]();
=======
      const pathCopy = [key, ...opts.path];

      const utilName = pathCopy.pop() as keyof AnyDecoratedProcedure;

      const fullPath = pathCopy.join('.');

      const helperKey = `${utilName}Query` as const;
      //     ^?

      const fn: (...args: any) => any = helpers[helperKey];
      return fn(fullPath, ...args);
>>>>>>> c047cf24
    });
  });
}<|MERGE_RESOLUTION|>--- conflicted
+++ resolved
@@ -5,6 +5,7 @@
   InfiniteData,
   QueryClient,
 } from '@tanstack/react-query';
+import { getUntypedClient, inferRouterProxyClient } from '@trpc/client';
 import {
   AnyProcedure,
   AnyQueryProcedure,
@@ -21,7 +22,6 @@
   createRecursiveProxy,
   inferTransformedProcedureOutput,
 } from '@trpc/server/shared';
-<<<<<<< HEAD
 import { getQueryKeyInternal } from '../internals/getQueryKey';
 import {
   CreateTRPCReactQueryClientConfig,
@@ -29,17 +29,21 @@
   getQueryType,
 } from '../shared';
 
-interface CreateSSGHelpersOptionsBase<TRouter extends AnyRouter> {
+interface CreateSSGHelpersInternal<TRouter extends AnyRouter> {
   router: TRouter;
   ctx: inferRouterContext<TRouter>;
   transformer?: ClientDataTransformerOptions;
 }
-export type CreateSSGHelpersOptions<TRouter extends AnyRouter> =
-  CreateSSGHelpersOptionsBase<TRouter> & CreateTRPCReactQueryClientConfig;
-=======
-import { createSSGHelpers } from '../ssg/ssg';
-import { CreateServerSideHelpersOptions } from './types';
->>>>>>> c047cf24
+
+interface CreateSSGHelpersExternal<TRouter extends AnyRouter> {
+  client: inferRouterProxyClient<TRouter>;
+}
+
+type CreateServerSideHelpersOptions<TRouter extends AnyRouter> = (
+  | CreateSSGHelpersInternal<TRouter>
+  | CreateSSGHelpersExternal<TRouter>
+) &
+  CreateTRPCReactQueryClientConfig;
 
 type DecorateProcedure<TProcedure extends AnyProcedure> = {
   /**
@@ -70,7 +74,7 @@
 /**
  * @internal
  */
-export type DecoratedProcedureSSGRecord<TRouter extends AnyRouter> = {
+type DecoratedProcedureSSGRecord<TRouter extends AnyRouter> = {
   [TKey in keyof Filter<
     TRouter['_def']['record'],
     AnyRouter | AnyQueryProcedure
@@ -89,12 +93,39 @@
 export function createServerSideHelpers<TRouter extends AnyRouter>(
   opts: CreateServerSideHelpersOptions<TRouter>,
 ) {
-  const { router, transformer, ctx } = opts;
   const queryClient = getQueryClient(opts);
 
-  const serialize = transformer
-    ? ('input' in transformer ? transformer.input : transformer).serialize
-    : (obj: unknown) => obj;
+  const resolvedOpts: {
+    serialize: (obj: unknown) => any;
+    query: (queryOpts: { path: string; input: unknown }) => Promise<unknown>;
+  } = (() => {
+    if ('router' in opts) {
+      const { transformer, ctx, router } = opts;
+      return {
+        serialize: transformer
+          ? ('input' in transformer ? transformer.input : transformer).serialize
+          : (obj) => obj,
+        query: (queryOpts) => {
+          return callProcedure({
+            procedures: router._def.procedures,
+            path: queryOpts.path,
+            rawInput: queryOpts.input,
+            ctx,
+            type: 'query',
+          });
+        },
+      };
+    }
+
+    const { client } = opts;
+    const untypedClient = getUntypedClient(client);
+
+    return {
+      query: (queryOpts) =>
+        untypedClient.query(queryOpts.path, queryOpts.input),
+      serialize: (obj) => untypedClient.runtime.transformer.serialize(obj),
+    };
+  })();
 
   function _dehydrate(
     opts: DehydrateOptions = {
@@ -105,7 +136,7 @@
     },
   ): DehydratedState {
     const before = dehydrate(queryClient, opts);
-    const after = serialize(before);
+    const after = resolvedOpts.serialize(before);
     return after;
   }
 
@@ -128,13 +159,7 @@
       const utilName = arrayPath.pop() as keyof AnyDecoratedProcedure;
 
       const queryFn = () =>
-        callProcedure({
-          procedures: router._def.procedures,
-          path: arrayPath.join('.'),
-          rawInput: input,
-          ctx,
-          type: 'query',
-        });
+        resolvedOpts.query({ path: arrayPath.join('.'), input });
 
       const queryKey = getQueryKeyInternal(
         arrayPath,
@@ -151,21 +176,7 @@
           queryClient.prefetchInfiniteQuery({ queryKey, queryFn }),
       };
 
-<<<<<<< HEAD
       return helperMap[utilName]();
-=======
-      const pathCopy = [key, ...opts.path];
-
-      const utilName = pathCopy.pop() as keyof AnyDecoratedProcedure;
-
-      const fullPath = pathCopy.join('.');
-
-      const helperKey = `${utilName}Query` as const;
-      //     ^?
-
-      const fn: (...args: any) => any = helpers[helperKey];
-      return fn(fullPath, ...args);
->>>>>>> c047cf24
     });
   });
 }