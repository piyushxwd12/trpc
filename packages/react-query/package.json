--- conflicted
+++ resolved
@@ -57,29 +57,16 @@
     }
   },
   "peerDependencies": {
-<<<<<<< HEAD
     "@tanstack/react-query": "^5.0.0",
-    "@trpc/client": "10.44.1",
-    "@trpc/server": "10.44.1",
+    "@trpc/client": "10.45.0",
+    "@trpc/server": "10.45.0",
     "react": ">=18.2.0",
     "react-dom": ">=18.2.0"
   },
   "devDependencies": {
     "@tanstack/react-query": "^5.0.0",
-    "@trpc/client": "10.44.1",
-    "@trpc/server": "10.44.1",
-=======
-    "@tanstack/react-query": "^4.18.0",
     "@trpc/client": "10.45.0",
     "@trpc/server": "10.45.0",
-    "react": ">=16.8.0",
-    "react-dom": ">=16.8.0"
-  },
-  "devDependencies": {
-    "@tanstack/react-query": "^4.18.0",
-    "@trpc/client": "10.45.0",
-    "@trpc/server": "10.45.0",
->>>>>>> 06fd40d4
     "@types/express": "^4.17.17",
     "@types/node": "^20.10.0",
     "@types/react": "^18.2.33",
