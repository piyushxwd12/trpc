--- conflicted
+++ resolved
@@ -63,23 +63,6 @@
   },
   "peerDependencies": {
     "@tanstack/react-query": "^4.18.0",
-<<<<<<< HEAD
-    "@trpc/client": "10.23.0",
-    "@trpc/server": "10.23.0",
-    "react": "18.2.0",
-    "react-dom": "18.2.0"
-  },
-  "devDependencies": {
-    "@tanstack/react-query": "^4.18.0",
-    "@trpc/client": "10.23.0",
-    "@trpc/server": "10.23.0",
-    "@types/express": "^4.17.17",
-    "@types/node": "^18.7.20",
-    "@types/react": "^18.2.5",
-    "eslint": "^8.30.0",
-    "express": "^4.17.1",
-    "next": "^13.4.0",
-=======
     "@trpc/client": "10.25.0",
     "@trpc/server": "10.25.0",
     "react": ">=16.8.0",
@@ -95,7 +78,6 @@
     "eslint": "^8.40.0",
     "express": "^4.17.1",
     "next": "^13.3.4",
->>>>>>> af69138e
     "react": "^18.2.0",
     "react-dom": "^18.2.0",
     "rollup": "^2.79.1",
