--- conflicted
+++ resolved
@@ -33,10 +33,6 @@
             .test/internal-types-export,
             express-server,
             express-minimal,
-<<<<<<< HEAD
-=======
-            .interop/next-prisma-starter,
->>>>>>> 12d31f0a
             next-minimal-starter,
             minimal-react,
             fastify-server,
