--- conflicted
+++ resolved
@@ -10,9 +10,7 @@
 # supported CodeQL languages.
 #
 name: 'CodeQL'
-concurrency:
-  group: ${{ github.workflow }}-${{ github.ref }}
-  cancel-in-progress: true
+
 on:
   push:
     branches: [main, 0.x]
@@ -43,10 +41,9 @@
       - name: Checkout repository
         uses: actions/checkout@v2
 
-<<<<<<< HEAD
       # Initializes the CodeQL tools for scanning.
       - name: Initialize CodeQL
-        uses: github/codeql-action/init@v1
+        uses: github/codeql-action/init@v2
         with:
           languages: ${{ matrix.language }}
           # If you wish to specify custom queries, you can do so here or in a config file.
@@ -57,23 +54,7 @@
       # Autobuild attempts to build any compiled languages  (C/C++, C#, or Java).
       # If this step fails, then you should remove it and run the build manually (see below)
       - name: Autobuild
-        uses: github/codeql-action/autobuild@v1
-=======
-    # Initializes the CodeQL tools for scanning.
-    - name: Initialize CodeQL
-      uses: github/codeql-action/init@v2
-      with:
-        languages: ${{ matrix.language }}
-        # If you wish to specify custom queries, you can do so here or in a config file.
-        # By default, queries listed here will override any specified in a config file.
-        # Prefix the list here with "+" to use these queries and those in the config file.
-        # queries: ./path/to/local/query, your-org/your-repo/queries@main
-
-    # Autobuild attempts to build any compiled languages  (C/C++, C#, or Java).
-    # If this step fails, then you should remove it and run the build manually (see below)
-    - name: Autobuild
-      uses: github/codeql-action/autobuild@v2
->>>>>>> 970df0c1
+        uses: github/codeql-action/autobuild@v2
 
       # ℹ️ Command-line programs to run using the OS shell.
       # 📚 https://git.io/JvXDl
@@ -86,10 +67,5 @@
       #   make bootstrap
       #   make release
 
-<<<<<<< HEAD
       - name: Perform CodeQL Analysis
-        uses: github/codeql-action/analyze@v1
-=======
-    - name: Perform CodeQL Analysis
-      uses: github/codeql-action/analyze@v2
->>>>>>> 970df0c1
+        uses: github/codeql-action/analyze@v2