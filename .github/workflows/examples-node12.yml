name: Examples E2E
on: [push]
jobs:
<<<<<<< HEAD
  e2e-node16:
=======
  e2e-node12:
    container:
      image: mcr.microsoft.com/playwright:v1.20.0-focal
      options: --user 1001
>>>>>>> f672e66b
    env:
      PLAYWRIGHT_BROWSERS_PATH: ${{ github.workspace }}/playwright
      DATABASE_URL: postgresql://postgres:@postgres:5432/trpcdb
    runs-on: ${{ matrix.os }}
    timeout-minutes: 10
    strategy:
      matrix:
        dir: [next-prisma-starter]
        # start example with:
        node-start: ['16.x']
        os: [ubuntu-latest]
    services:
      postgres:
        image: postgres:12.1
        env:
          POSTGRES_USER: postgres
          POSTGRES_DB: trpcdb
        ports:
          - 5432:5432
    steps:
      - uses: actions/checkout@v2
      - uses: actions/setup-node@v2
        with:
          node-version: 16.x
      - run: node -v
      - uses: bahmutov/npm-install@v1

      - name: Next.js cache
        uses: actions/cache@v2
        with:
          path: ${{ github.workspace }}${{ matrix.dir }}/.next/cache
          key: ${{ matrix.dir }}-${{ runner.os }}-${{ matrix.node-start }}-${{ hashFiles('**/yarn.lock') }}-nextjs

      - uses: actions/setup-node@v2
        with:
          node-version: ${{ matrix.node-start }}

      - run: node -v

      - name: if exists, run yarn lint
        run: cd examples/${{ matrix.dir }} && cat package.json | if grep --silent '"lint"'; then yarn lint; fi
      - run: yarn --cwd examples/${{ matrix.dir }} build
      - run: yarn --cwd examples/${{ matrix.dir }} test-start
      - run: yarn --cwd examples/${{ matrix.dir }} test-dev<|MERGE_RESOLUTION|>--- conflicted
+++ resolved
@@ -1,14 +1,10 @@
 name: Examples E2E
 on: [push]
 jobs:
-<<<<<<< HEAD
-  e2e-node16:
-=======
   e2e-node12:
     container:
       image: mcr.microsoft.com/playwright:v1.20.0-focal
       options: --user 1001
->>>>>>> f672e66b
     env:
       PLAYWRIGHT_BROWSERS_PATH: ${{ github.workspace }}/playwright
       DATABASE_URL: postgresql://postgres:@postgres:5432/trpcdb
