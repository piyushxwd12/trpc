--- conflicted
+++ resolved
@@ -91,11 +91,7 @@
       // this protectes all procedures defined after in this router
       .middleware(async ({ ctx }) => {
         if (!ctx.user?.isAdmin) {
-<<<<<<< HEAD
-          throw new TRPCError({code: 'UNAUTHORIZED'});
-=======
           throw new TRPCError({ code: 'UNAUTHORIZED' });
->>>>>>> d08bd12d
         }
       })
       .query('secret', {
