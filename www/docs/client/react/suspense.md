--- conflicted
+++ resolved
@@ -1,16 +1,13 @@
 ---
 id: suspense
-title: Suspense
+title: Suspense (Experimental)
 sidebar_label: Suspense
 slug: /client/react/suspense
 ---
 
 :::info
 
-<<<<<<< HEAD
-=======
 - `useSuspenseQuery`, `useSuspenseInfiniteQuery` & `useSuspenseQueries` are _experimental_ features
->>>>>>> 9e0ed7a9
 - Ensure you're on the latest version of React
 - If you use suspense with [tRPC's _automatic_ SSR in Next.js](/docs/client/nextjs/ssr), the full page will crash on the server if a query fails, even if you have an `<ErrorBoundary />`
 
