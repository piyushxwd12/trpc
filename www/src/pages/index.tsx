--- conflicted
+++ resolved
@@ -86,12 +86,12 @@
             <figure>
               {/* V10 */}
               <img
-                src="https://user-images.githubusercontent.com/51714798/186850605-7cb9f6b2-2230-4eb7-981b-0b90ee1f8ffa.gif"
+                src="https://assets.trpc.io/www/v10/preview-dark.gif"
                 alt="Demo"
                 className="trpcgif trpcgif--v10"
               />
               <img
-                src="https://storage.googleapis.com/trpc/trpcgif.gif"
+                src="https://assets.trpc.io/www/v9/preview-dark.gif"
                 alt="Demo"
                 className="trpcgif trpcgif--v9"
               />
@@ -126,16 +126,10 @@
             href="http://twitter.com/alexdotjs"
           >
             <img
-<<<<<<< HEAD
               src="https://avatars.githubusercontent.com/u/459267?v=4"
               alt="Alex/KATT"
               loading="lazy"
               className="w-12 h-12 mr-2 rounded-full md:w-14 md:h-14"
-=======
-              className="mx-auto"
-              src="https://assets.trpc.io/www/v9/trpcgif.gif"
-              alt="Server/client example"
->>>>>>> 9f47d210
             />
             <div>
               <h3 className="mb-0 text-base font-bold md:text-lg">Alex/KATT</h3>
