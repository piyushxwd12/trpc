{
<<<<<<< HEAD
  "version": "10.38.2",
=======
  "version": "10.38.3",
>>>>>>> 72b94b0f
  "registry": "https://registry.npmjs.org/",
  "npmClient": "pnpm",
  "$schema": "node_modules/lerna/schemas/lerna-schema.json"
}<|MERGE_RESOLUTION|>--- conflicted
+++ resolved
@@ -1,9 +1,5 @@
 {
-<<<<<<< HEAD
-  "version": "10.38.2",
-=======
   "version": "10.38.3",
->>>>>>> 72b94b0f
   "registry": "https://registry.npmjs.org/",
   "npmClient": "pnpm",
   "$schema": "node_modules/lerna/schemas/lerna-schema.json"
